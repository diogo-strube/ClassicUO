--- conflicted
+++ resolved
@@ -89,9 +89,5 @@
             return base.Draw(spriteBatch, position);
         }
 
-<<<<<<< HEAD
-        
-=======
->>>>>>> 12376654
     }
 }