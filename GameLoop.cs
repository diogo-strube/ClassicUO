#region license

//  Copyright (C) 2018 ClassicUO Development Community on Github
//
//	This project is an alternative client for the game Ultima Online.
//	The goal of this is to develop a lightweight client considering 
//	new technologies.  
//      
//  This program is free software: you can redistribute it and/or modify
//  it under the terms of the GNU General Public License as published by
//  the Free Software Foundation, either version 3 of the License, or
//  (at your option) any later version.
//
//  This program is distributed in the hope that it will be useful,
//  but WITHOUT ANY WARRANTY; without even the implied warranty of
//  MERCHANTABILITY or FITNESS FOR A PARTICULAR PURPOSE.  See the
//  GNU General Public License for more details.
//
//  You should have received a copy of the GNU General Public License
//  along with this program.  If not, see <https://www.gnu.org/licenses/>.

#endregion

using System;
using System.Diagnostics;
using System.IO;
using System.Net;
using ClassicUO.Configuration;
using ClassicUO.Game;
using ClassicUO.Game.Gumps;
using ClassicUO.Game.Gumps.UIGumps;
using ClassicUO.Game.Scenes;
using ClassicUO.Game.System;
using ClassicUO.Input;
using ClassicUO.IO;
using ClassicUO.IO.Resources;
using ClassicUO.Network;
using ClassicUO.Renderer;
using ClassicUO.Utility;
using ClassicUO.Utility.Logging;
using Microsoft.Xna.Framework;
using Microsoft.Xna.Framework.Graphics;

namespace ClassicUO
{
    public class GameLoop : CoreGame
    {
        private RenderedText _infoText;
        private InputManager _inputManager;
        private JournalData _journalManager;
        private SpriteBatch3D _sb3D;
        private SpriteBatchUI _sbUI;
        private SceneManager _sceneManager;
        private UIManager _uiManager;


        protected override void Initialize()
        {
            //uncomment it and fill it to save your first settings
            //Settings settings1 = new Settings()
            //{

            //};

            //ConfigurationResolver.Save(settings1, "settings.json");

            Settings settings =
                ConfigurationResolver.Load<Settings>(Path.Combine(Bootstrap.ExeDirectory, "settings.json"));

            Service.Register(settings);

            Log.Message(LogTypes.Trace, "Checking for Ultima Online installation...");
            try
            {
                FileManager.UoFolderPath = settings.UltimaOnlineDirectory;
            }
            catch (FileNotFoundException e)
            {
                Log.Message(LogTypes.Error, "Wrong Ultima Online installation folder.");
                throw e;
            }

            Log.Message(LogTypes.Trace, "Done!");
            Log.Message(LogTypes.Trace, $"Ultima Online installation folder: {FileManager.UoFolderPath}");


            Log.Message(LogTypes.Trace, "Loading files...");
            Stopwatch stopwatch = Stopwatch.StartNew();
            FileManager.LoadFiles();

            uint[] hues = Hues.CreateShaderColors();
            Texture2D texture0 = new Texture2D(GraphicsDevice, 32, 3000);
            texture0.SetData(hues, 0, 32 * 3000);
            Texture2D texture1 = new Texture2D(GraphicsDevice, 32, 3000);
            texture1.SetData(hues, 32 * 3000, 32 * 3000);

            GraphicsDevice.Textures[1] = texture0;
            GraphicsDevice.Textures[2] = texture1;

            Log.Message(LogTypes.Trace, $"Files loaded in: {stopwatch.ElapsedMilliseconds} ms!");
            stopwatch.Stop();

            //Register Service Stack
            Service.Register(this);
            Service.Register(new SpriteBatch3D(this));
            Service.Register(new SpriteBatchUI(this));
            Service.Register(new InputManager());
            Service.Register(_uiManager = new UIManager());
            Service.Register(_sceneManager = new SceneManager());
            Service.Register(_journalManager = new JournalData());
            //Register Command Stack
            PartySystem.RegisterCommands();
            

            _inputManager = Service.Get<InputManager>();
            _sb3D = Service.Get<SpriteBatch3D>();
            _sbUI = Service.Get<SpriteBatchUI>();

            Log.Message(LogTypes.Trace, "Network calibration...");
            PacketHandlers.Load();
            PacketsTable.AdjustPacketSizeByVersion(FileManager.ClientVersion);
            Log.Message(LogTypes.Trace, "Done!");


            MaxFPS = settings.MaxFPS;

            _sceneManager.ChangeScene(ScenesType.Login);

            _infoText = new RenderedText
            {
                IsUnicode = true,
                Font = 3,
                FontStyle = FontStyle.BlackBorder,
                Align = TEXT_ALIGN_TYPE.TS_LEFT,
                MaxWidth = 150
            };
            
            base.Initialize();
        }

        protected override void UnloadContent()
        {
            ConfigurationResolver.Save(Service.Get<Settings>(), "settings.json");

            base.UnloadContent();
        }
<<<<<<< HEAD

        private Action _secondConnection;
        private bool _doSecondConnection;

        private void TEST(Settings settings)
        {
            string[] parts = settings.ClientVersion.Split(new[] {'.'}, StringSplitOptions.RemoveEmptyEntries);
            byte[] clientVersionBuffer =
                {byte.Parse(parts[0]), byte.Parse(parts[1]), byte.Parse(parts[2]), byte.Parse(parts[3])};

            NetClient.Connected += (sender, e) =>
            {
                Log.Message(LogTypes.Info, "Connected!");

                NetClient.LoginSocket.Send(new PSeed(NetClient.Socket.ClientAddress, clientVersionBuffer));
                NetClient.LoginSocket.Send(new PFirstLogin(settings.Username, settings.Password));
            };

            NetClient.Disconnected += (sender, e) => Log.Message(LogTypes.Warning, "Disconnected!");

            NetClient.PacketReceived += (sender, e) =>
            {
                switch (e.ID)
                {
                    case 0xA8:
                        NetClient.LoginSocket.Send(new PSelectServer(0));
                        break;
                    case 0x8C:
                        //NetClient.LoginSocket.EnableCompression();
                        e.Seek(0);
                        e.MoveToData();

                        byte[] ipbytes = new byte[4] {e.ReadByte(), e.ReadByte(), e.ReadByte(), e.ReadByte()};
                        ushort port = e.ReadUShort();
                        uint seed = e.ReadUInt();

                        //_secondConnection = () =>
                        //{

                        //};

                        NetClient.Socket.Connect(new IPAddress(ipbytes), port);
                        NetClient.Socket.EnableCompression();

                        NetClient.Socket.Send(new PSeed(seed, clientVersionBuffer));
                        NetClient.Socket.Send(new PSecondLogin(settings.Username, settings.Password, seed));

                        NetClient.LoginSocket.Disconnect();
                        _doSecondConnection = true;

                        break;
                    case 0xA9:
                        NetClient.Socket.Send(new PSelectCharacter(0, settings.LastCharacterName,
                            NetClient.Socket.ClientAddress));
                        break;
                    case 0xBD:
                        NetClient.Socket.Send(new PClientVersion(settings.ClientVersion));
                        break;
                    case 0xBE:
                        NetClient.Socket.Send(new PAssistVersion(settings.ClientVersion, e.ReadUInt()));
                        break;
                    case 0x55:
                        NetClient.Socket.Send(new PClientViewRange(24));
                        break;
                }
            };

            _doSecondConnection = false;
            NetClient.LoginSocket.Connect(settings.IP, settings.Port);
        }


=======
        
>>>>>>> fe96e109
        protected override void OnInputUpdate(double totalMS, double frameMS)
        {
            _inputManager.Update(totalMS, frameMS);
        }

        protected override void OnNetworkUpdate(double totalMS, double frameMS)
        {

            //if (_doSecondConnection)
            //{
            //    _secondConnection();

            //    _doSecondConnection = false;
            //}    

            NetClient.LoginSocket.Slice();
            NetClient.Socket.Slice();
        }

        protected override void OnUIUpdate(double totalMS, double frameMS)
        {
            _uiManager.Update(totalMS, frameMS);
        }

        protected override void OnUpdate(double totalMS, double frameMS)
        {
            if (World.InGame)
                _sceneManager.CurrentScene.Update(totalMS, frameMS);
        }

        protected override void OnFixedUpdate(double totalMS, double frameMS)
        {
            if (World.InGame)
                _sceneManager.CurrentScene.FixedUpdate(totalMS, frameMS);
        }

        protected override void OnDraw(double frameMS)
        {
            if (World.InGame)
                _sceneManager.CurrentScene.Draw(_sb3D, _sbUI);

            _sbUI.GraphicsDevice.Clear(Color.Transparent);
            _sbUI.Begin();

            _uiManager.Draw(_sbUI);


            _infoText.Text =
                $"FPS: {CurrentFPS}\nObjects: {_sceneManager.CurrentScene.RenderedObjectsCount}\nCalls: {_sb3D.Calls}\nMerged: {_sb3D.Merged}\nTotals: {_sb3D.TotalCalls}\nPos: {(World.Player == null ? "" : World.Player.Position.ToString())}\nSelected: {(_sceneManager.CurrentScene is GameScene gameScene && gameScene.SelectedObject != null ? gameScene.SelectedObject.ToString() : string.Empty)}";
            _infoText.Draw(_sbUI, new Vector3(Window.ClientBounds.Width - 150, 20, 0));

            _sbUI.End();
        }
    }
}<|MERGE_RESOLUTION|>--- conflicted
+++ resolved
@@ -24,7 +24,6 @@
 using System;
 using System.Diagnostics;
 using System.IO;
-using System.Net;
 using ClassicUO.Configuration;
 using ClassicUO.Game;
 using ClassicUO.Game.Gumps;
@@ -144,82 +143,7 @@
 
             base.UnloadContent();
         }
-<<<<<<< HEAD
-
-        private Action _secondConnection;
-        private bool _doSecondConnection;
-
-        private void TEST(Settings settings)
-        {
-            string[] parts = settings.ClientVersion.Split(new[] {'.'}, StringSplitOptions.RemoveEmptyEntries);
-            byte[] clientVersionBuffer =
-                {byte.Parse(parts[0]), byte.Parse(parts[1]), byte.Parse(parts[2]), byte.Parse(parts[3])};
-
-            NetClient.Connected += (sender, e) =>
-            {
-                Log.Message(LogTypes.Info, "Connected!");
-
-                NetClient.LoginSocket.Send(new PSeed(NetClient.Socket.ClientAddress, clientVersionBuffer));
-                NetClient.LoginSocket.Send(new PFirstLogin(settings.Username, settings.Password));
-            };
-
-            NetClient.Disconnected += (sender, e) => Log.Message(LogTypes.Warning, "Disconnected!");
-
-            NetClient.PacketReceived += (sender, e) =>
-            {
-                switch (e.ID)
-                {
-                    case 0xA8:
-                        NetClient.LoginSocket.Send(new PSelectServer(0));
-                        break;
-                    case 0x8C:
-                        //NetClient.LoginSocket.EnableCompression();
-                        e.Seek(0);
-                        e.MoveToData();
-
-                        byte[] ipbytes = new byte[4] {e.ReadByte(), e.ReadByte(), e.ReadByte(), e.ReadByte()};
-                        ushort port = e.ReadUShort();
-                        uint seed = e.ReadUInt();
-
-                        //_secondConnection = () =>
-                        //{
-
-                        //};
-
-                        NetClient.Socket.Connect(new IPAddress(ipbytes), port);
-                        NetClient.Socket.EnableCompression();
-
-                        NetClient.Socket.Send(new PSeed(seed, clientVersionBuffer));
-                        NetClient.Socket.Send(new PSecondLogin(settings.Username, settings.Password, seed));
-
-                        NetClient.LoginSocket.Disconnect();
-                        _doSecondConnection = true;
-
-                        break;
-                    case 0xA9:
-                        NetClient.Socket.Send(new PSelectCharacter(0, settings.LastCharacterName,
-                            NetClient.Socket.ClientAddress));
-                        break;
-                    case 0xBD:
-                        NetClient.Socket.Send(new PClientVersion(settings.ClientVersion));
-                        break;
-                    case 0xBE:
-                        NetClient.Socket.Send(new PAssistVersion(settings.ClientVersion, e.ReadUInt()));
-                        break;
-                    case 0x55:
-                        NetClient.Socket.Send(new PClientViewRange(24));
-                        break;
-                }
-            };
-
-            _doSecondConnection = false;
-            NetClient.LoginSocket.Connect(settings.IP, settings.Port);
-        }
-
-
-=======
         
->>>>>>> fe96e109
         protected override void OnInputUpdate(double totalMS, double frameMS)
         {
             _inputManager.Update(totalMS, frameMS);
@@ -227,15 +151,6 @@
 
         protected override void OnNetworkUpdate(double totalMS, double frameMS)
         {
-
-            //if (_doSecondConnection)
-            //{
-            //    _secondConnection();
-
-            //    _doSecondConnection = false;
-            //}    
-
-            NetClient.LoginSocket.Slice();
             NetClient.Socket.Slice();
         }
 
