﻿#region license
//  Copyright (C) 2018 ClassicUO Development Community on Github
//
//	This project is an alternative client for the game Ultima Online.
//	The goal of this is to develop a lightweight client considering 
//	new technologies.  
//  (Copyright (c) 2018 ClassicUO Development Team)
//    
//  This program is free software: you can redistribute it and/or modify
//  it under the terms of the GNU General Public License as published by
//  the Free Software Foundation, either version 3 of the License, or
//  (at your option) any later version.
//
//  This program is distributed in the hope that it will be useful,
//  but WITHOUT ANY WARRANTY; without even the implied warranty of
//  MERCHANTABILITY or FITNESS FOR A PARTICULAR PURPOSE.  See the
//  GNU General Public License for more details.
//
//  You should have received a copy of the GNU General Public License
//  along with this program.  If not, see <https://www.gnu.org/licenses/>.
#endregion
using ClassicUO.Configuration;
using ClassicUO.Game;
using ClassicUO.Game.GameObjects;
using ClassicUO.Game.GameObjects.Interfaces;
using ClassicUO.Game.Map;
using ClassicUO.Game.Renderer;
using ClassicUO.Input;
using ClassicUO.IO;
using ClassicUO.IO.Resources;
using ClassicUO.Network;
using ClassicUO.Utility;
using Microsoft.Xna.Framework;
using Microsoft.Xna.Framework.Graphics;
using System;
using System.Collections.Generic;
using System.Diagnostics;
using System.IO;


namespace ClassicUO
{
    public class GameLoop : Microsoft.Xna.Framework.Game
    {
        private readonly GraphicsDeviceManager _graphics;
        private FpsCounter _fpsCounter;
        private CursorRenderer _gameCursor;
        private Stopwatch _stopwatch;
        private RenderTarget2D _targetRender;
        private Texture2D _texture;
        private Texture2D _crossTexture;
        private Texture2D _gump;
        private readonly Texture2D _textentry;
        private DateTime _timePing;

        private GameText _gameTextTRY;

        
        public GameLoop()
        {
            TargetElapsedTime = TimeSpan.FromSeconds(1.0 / 144.0f);
            _graphics = new GraphicsDeviceManager(this);

            //IsFixedTimeStep = false;

            _graphics.PreparingDeviceSettings += (sender, e) => { e.GraphicsDeviceInformation.PresentationParameters.RenderTargetUsage = RenderTargetUsage.PreserveContents; };


            if (_graphics.GraphicsDevice.Adapter.IsProfileSupported(GraphicsProfile.HiDef))
                _graphics.GraphicsProfile = GraphicsProfile.HiDef;

            _graphics.PreferredDepthStencilFormat = DepthFormat.Depth24Stencil8;
            _graphics.SynchronizeWithVerticalRetrace = false;
            _graphics.PreferredBackBufferWidth = 800;
            _graphics.PreferredBackBufferHeight = 600;
            _graphics.ApplyChanges();


            
            Window.ClientSizeChanged += (sender, e) =>
            {
                _graphics.PreferredBackBufferWidth = Window.ClientBounds.Width;
                _graphics.PreferredBackBufferHeight = Window.ClientBounds.Height;

                _graphics.ApplyChanges();
            };

        }

        protected override void Initialize()
        {
            Window.AllowUserResizing = true;

            
            TextureManager.Device = GraphicsDevice;
            TextureManager.Device.DepthStencilState = DepthStencilState.Default;
            _graphics.ApplyChanges();

            base.Initialize();
        }

        protected override void LoadContent()
        {
            // TEST


            //uncomment it and fill it to save your first settings
             /*Settings settings1 = new Settings()
             {
                 Username = "",
                 Password = "",
                 LastCharacterName = "",
                 IP = "",
                 Port = 2599,
                 UltimaOnlineDirectory = "",
                 ClientVersion = "7.0.59.8"
             };

             ConfigurationResolver.Save(settings1, "settings.json");*/

            Settings settings = ConfigurationResolver.Load<Settings>(Path.Combine( Environment.CurrentDirectory,  "settings.json"));

            string[] parts = settings.ClientVersion.Split(new[] { '.' }, StringSplitOptions.RemoveEmptyEntries);


            byte[] clientVersionBuffer = { byte.Parse(parts[0]), byte.Parse(parts[1]), byte.Parse(parts[2]), byte.Parse(parts[3]) };


            FileManager.UoFolderPath = settings.UltimaOnlineDirectory;


            _stopwatch = Stopwatch.StartNew();
            Service.Get<Log>().Message(LogTypes.Trace, "Loading UO files...");

            FileManager.LoadFiles();

            Service.Get<Log>().Message(LogTypes.Trace, "UO files loaded in " + _stopwatch.ElapsedMilliseconds + " ms");


            PacketHandlers.LoadLoginHandlers();
            PacketsTable.AdjustPacketSizeByVersion(FileManager.ClientVersion);


            Texture2D textureHue0 = new Texture2D(GraphicsDevice, 32, 3000);
            textureHue0.SetData(Hues.CreateShaderColors());
            GraphicsDevice.Textures[1] = textureHue0;

            _fpsCounter = new FpsCounter();

            _crossTexture = new Texture2D(GraphicsDevice, 1, 1);
            _crossTexture.SetData(new[] { Color.Red });

            string username = settings.Username;
            string password = settings.Password;

            NetClient.PacketReceived += (sender, e) =>
            {
                //Service.Get<Log>().Message(LogTypes.Trace, string.Format(">> Received \t\tID:   0x{0:X2}\t\t Length:   {1}", e.ID, e.Length));

                switch (e.ID)
                {
                    case 0xA8:
                        NetClient.Socket.Send(new PSelectServer(0));
                        break;
                    case 0x8C:
                        NetClient.Socket.EnableCompression();
                        e.Seek(0);
                        e.MoveToData();
                        e.Skip(6);
                        NetClient.Socket.Send(new PSecondLogin(username, password, e.ReadUInt()));
                        break;
                    case 0xA9:
                        NetClient.Socket.Send(new PSelectCharacter(0, settings.LastCharacterName, NetClient.Socket.ClientAddress));
                        break;
                    case 0xBD:
                        NetClient.Socket.Send(new PClientVersion(clientVersionBuffer));
                        break;
                    case 0xBE:
                        NetClient.Socket.Send(new PAssistVersion(clientVersionBuffer, e.ReadUInt()));
                        break;
                    case 0x55:
                        NetClient.Socket.Send(new PClientViewRange(24));
                        break;
                }
            };

            //NetClient.PacketSended += (sender, e) =>
            //{
            //    //Service.Get<Log>().Message(LogTypes.Trace, string.Format("<< Sended\t\tID:   0x{0:X2}\t\t Length:   {1}", e.ID, e.Length));
            //};

            NetClient.Connected += (sender, e) =>
            {
                Service.Get<Log>().Message(LogTypes.Info, "Connected!");
                NetClient.Socket.Send(new PSeed(clientVersionBuffer));
                NetClient.Socket.Send(new PFirstLogin(username, password));
            };

            NetClient.Disconnected += (sender, e) => { Service.Get<Log>().Message(LogTypes.Warning, "Disconnected!"); };


            NetClient.Socket.Connect(settings.IP, settings.Port);

            Service.Get<MouseManager>().MousePressed += (sender, e) =>
            {
                if (World.Map != null && World.Player != null)
                {
                    if (e.Button == MouseButton.Right)
                    {
                        Point center = new Point(_graphics.PreferredBackBufferWidth / 2, _graphics.PreferredBackBufferHeight / 2);

                        Direction direction = DirectionHelper.DirectionFromPoints(center, e.Location);

                        World.Player.Walk(direction, true);
                    }
                }
            };


            _gameCursor = new CursorRenderer();

            _gameTextTRY = new GameText()
            {
                IsUnicode = true,
                Align = TEXT_ALIGN_TYPE.TS_LEFT,
                Text = "FPS: 0",
                FontStyle = FontStyle.BlackBorder,
                Font = 0,
                IsPersistent = true,
                IsHTML = false
            };

            _gump = TextureManager.GetOrCreateGumpTexture(0x64);

            _texture = new Texture2D(GraphicsDevice, 1, 1);
            _texture.SetData(new Color[1] { Color.White });

            // END TEST

            base.LoadContent();
        }

        protected override void UnloadContent()
        {
            base.UnloadContent();
        }

        protected override void Update(GameTime gameTime)
        {
            Debug.WriteLine("UPDATE");
            World.Ticks = (long)gameTime.TotalGameTime.TotalMilliseconds;
            if (IsActive)
            {
                Service.Get<MouseManager>().Update();
                Service.Get<KeyboardManager>().Update();
            }


            _fpsCounter.Update(gameTime);

            NetClient.Socket.Slice();

            _gameCursor.Update(gameTime.ElapsedGameTime.Milliseconds);

            Game.Gumps.GumpManager.Update(gameTime.ElapsedGameTime.Milliseconds);

            if (World.Map != null && World.Player != null)
            {
                int scale = 1;

                if (_targetRender == null || _targetRender.Width != _graphics.PreferredBackBufferWidth / scale || _targetRender.Height != _graphics.PreferredBackBufferHeight / scale)
                {
                    _targetRender?.Dispose();

                    _targetRender = new RenderTarget2D(GraphicsDevice, _graphics.PreferredBackBufferWidth / scale, _graphics.PreferredBackBufferHeight / scale, false, SurfaceFormat.Color, DepthFormat.Depth24Stencil8, 0, RenderTargetUsage.DiscardContents);
                }

                World.Update(gameTime.ElapsedGameTime.Milliseconds);

                if (DateTime.Now > _timePing)
                {
                    NetClient.Socket.Send(new PPing());
                    _timePing = DateTime.Now.AddSeconds(10);
                }



                //(Point minTile, Point maxTile, Vector2 minPixel, Vector2 maxPixel, Point offset, Point center, Point firstTile, int renderDimensions) = GetViewPort();

                //CheckIfUnderEntity(out int maxItemZ, out bool drawTerrain, out bool underSurface);

                //_renderListCount = 0;

                //if (_renderList.Count > 0)
                //    _renderList.Clear();

                //int minX = minTile.X;
                //int minY = minTile.Y;
                //int maxX = maxTile.X;
                //int maxY = maxTile.Y;
                //_offset = offset;
                //_minPixel = minPixel;
                //_maxPixel = maxPixel;

                //_minTile = minTile;
                //_maxTile = maxTile;

                //for (int i = 0; i < 2; i++)
                //{
                //    int minValue = minY;
                //    int maxValue = maxY;

                //    if (i > 0)
                //    {
                //        minValue = minX;
                //        maxValue = maxX;
                //    }

                //    for (int lead = minValue; lead < maxValue; lead++)
                //    {
                //        int x = minX;
                //        int y = lead;

                //        if (i > 0)
                //        {
                //            x = lead;
                //            y = maxY;
                //        }

                //        while (true)
                //        {
                //            if (x < minX || x > maxX || y < minY || y > maxY)
                //                break;
                //            Tile tile = World.Map.GetTile(x, y);
                //            if (tile != null)
                //            {
                //                //Vector3 isometricPosition = new Vector3((x - y) * 22 - offset.X, (x + y) * 22 - offset.Y, 0);

                //                var objects = tile.ObjectsOnTiles;

                //                AddTileToRenderList(tile, objects, x, y, false, 150);

                //                //bool draw = true;

                //                //for (int k = 0; k < objects.Count; k++)
                //                //{
                //                //    var obj = objects[k];


                //                //    if (!drawTerrain)
                //                //    {
                //                //        if (obj is Tile || obj.Position.Z > tile.Position.Z)
                //                //            draw = false;
                //                //    }

                //                //    if ((obj.Position.Z >= maxItemZ
                //                //        || maxItemZ != 255 && obj is IDynamicItem dyn && TileData.IsRoof((long)dyn.ItemData.Flags))
                //                //        && !(obj is Tile))
                //                //        continue;

                //                //    if (draw && obj.GetView().Draw(_spriteBatch, isometricPosition))
                //                //        _objectDrawCount++;

                //                //}
                //            }

                //            x++;
                //            y--;

                //        }
                //    }
                //}

                //_renderIndex++;

                //if (_renderIndex >= 100)
                //    _renderIndex = 1;

            }
        }

        private static void CheckIfUnderEntity(out int maxItemZ, out bool drawTerrain, out bool underSurface)
        {
            maxItemZ = 255;
            drawTerrain = true;
            underSurface = false;

            Tile tile = World.Map.GetTile(World.Map.Center.X, World.Map.Center.Y);
            if (tile != null && tile.IsZUnderObjectOrGround(World.Player.Position.Z, out GameObject underObject, out GameObject underGround))
            {
                drawTerrain = underGround == null;
                if (underObject != null)
                {
                    if (underObject is Item item)
                    {
                        if (TileData.IsRoof((long)item.ItemData.Flags))
                            maxItemZ = World.Player.Position.Z - World.Player.Position.Z % 20 + 20;
                        else if (TileData.IsSurface((long)item.ItemData.Flags) || TileData.IsWall((long)item.ItemData.Flags) && TileData.IsDoor((long)item.ItemData.Flags))
                            maxItemZ = item.Position.Z;
                        else
                        {
                            int z = World.Player.Position.Z + (item.ItemData.Height > 20 ? item.ItemData.Height : 20);
                            maxItemZ = z;
                        }
                    }
                    else if (underObject is Static sta)
                    {
                        if (TileData.IsRoof((long)sta.ItemData.Flags))
                            maxItemZ = World.Player.Position.Z - World.Player.Position.Z % 20 + 20;
                        else if (TileData.IsSurface((long)sta.ItemData.Flags) || TileData.IsWall((long)sta.ItemData.Flags) && TileData.IsDoor((long)sta.ItemData.Flags))
                            maxItemZ = sta.Position.Z;
                        else
                        {
                            int z = World.Player.Position.Z + (sta.ItemData.Height > 20 ? sta.ItemData.Height : 20);
                            maxItemZ = z;
                        }
                    }

                    if (underObject is Item i && TileData.IsRoof((long)i.ItemData.Flags) || underObject is Static s && TileData.IsRoof((long)s.ItemData.Flags))
                    {
                        bool isSE = true;
                        if ((tile = World.Map.GetTile(World.Map.Center.X + 1, World.Map.Center.Y)) != null)
                        {
                            tile.IsZUnderObjectOrGround(World.Player.Position.Z, out underObject, out underGround);
                            isSE = underObject != null;
                        }

                        if (!isSE)
                            maxItemZ = 255;
                    }

                    underSurface = maxItemZ != 255;
                }
            }
        }

        private (Point, Point, Vector2, Vector2, Point, Point, Point, int) GetViewPort()
        {
            float scale = 1;

            int winGamePosX = 0;
            int winGamePosY = 0;

            int winGameWidth = _graphics.PreferredBackBufferWidth;
            int winGameHeight = _graphics.PreferredBackBufferHeight;

            int winGameCenterX = winGamePosX + (winGameWidth / 2);
            int winGameCenterY = winGamePosY + winGameHeight / 2 + World.Player.Position.Z * 4;

            winGameCenterX -= (int)World.Player.Offset.X;
            winGameCenterY -= (int)(World.Player.Offset.Y - World.Player.Offset.Z);

            int winDrawOffsetX = (World.Player.Position.X - World.Player.Position.Y) * 22 - winGameCenterX + 22;
            int winDrawOffsetY = (World.Player.Position.X + World.Player.Position.Y) * 22 - winGameCenterY + 22;

            float left = winGamePosX;
            float right = winGameWidth + left;
            float top = winGamePosY;
            float bottom = winGameHeight + top;

            float newRight = right * scale;
            float newBottom = bottom * scale;

            int winGameScaledOffsetX = (int)(left * scale - (newRight - right));
            int winGameScaledOffsetY = (int)(top * scale - (newBottom - bottom));

            int winGameScaledWidth = (int)(newRight - winGameScaledOffsetX);
            int winGameScaledHeight = (int)(newBottom - winGameScaledOffsetY);


            int width = (int)((winGameWidth / 44 + 1) * scale);
            int height = (int)((winGameHeight / 44 + 1) * scale);

            if (width < height)
                width = height;
            else
                height = width;

            int realMinRangeX = World.Player.Position.X - width;
            if (realMinRangeX < 0)
                realMinRangeX = 0;
            int realMaxRangeX = World.Player.Position.X + width;
            if (realMaxRangeX >= Map.MapsDefaultSize[World.Map.Index][0])
                realMaxRangeX = Map.MapsDefaultSize[World.Map.Index][0];

            int realMinRangeY = World.Player.Position.Y - height;
            if (realMinRangeY < 0)
                realMinRangeY = 0;
            int realMaxRangeY = World.Player.Position.Y + height;
            if (realMaxRangeY >= Map.MapsDefaultSize[World.Map.Index][1])
                realMaxRangeY = Map.MapsDefaultSize[World.Map.Index][1];

            int minBlockX = realMinRangeX / 8 - 1;
            int minBlockY = realMinRangeY / 8 - 1;
            int maxBlockX = realMaxRangeX / 8 + 1;
            int maxBlockY = realMaxRangeY / 8 + 1;

            if (minBlockX < 0)
                minBlockX = 0;
            if (minBlockY < 0)
                minBlockY = 0;
            if (maxBlockX >= Map.MapsDefaultSize[World.Map.Index][0])
                maxBlockX = Map.MapsDefaultSize[World.Map.Index][0] - 1;
            if (maxBlockY >= Map.MapsDefaultSize[World.Map.Index][1])
                maxBlockY = Map.MapsDefaultSize[World.Map.Index][1] - 1;

            int drawOffset = (int)(scale * 40.0f);

            float maxX = winGamePosX + winGameWidth + drawOffset;
            float maxY = winGamePosY + winGameHeight + drawOffset;
            float newMaxX = maxX * scale;
            float newMaxY = maxY * scale;

            int minPixelsX = (int)((winGamePosX - drawOffset) * scale - (newMaxX - maxX));
            int maxPixelsX = (int)newMaxX;
            int minPixelsY = (int)((winGamePosY - drawOffset) * scale - (newMaxY - maxY));
            int maxPixlesY = (int)newMaxY;

            return (new Point(realMinRangeX, realMinRangeY), new Point(realMaxRangeX, realMaxRangeY), new Vector2(minPixelsX, minPixelsY), new Vector2(maxPixelsX, maxPixlesY), new Point(winDrawOffsetX, winDrawOffsetY), new Point(winGameCenterX, winGameCenterY), new Point(realMinRangeX + width - 1, realMinRangeY - 1), Math.Max(width, height));
        }

        private (Point firstTile, Vector2 renderOffset, Point renderDimensions) GetViewPort2()
        {
            int scale = 1;

            Point renderDimensions = new Point
            {
                X = _graphics.PreferredBackBufferWidth / scale / 44 + 3,
                Y = _graphics.PreferredBackBufferHeight / scale / 44 + 6 };

            int renderDimensionDiff = Math.Abs(renderDimensions.X - renderDimensions.Y);
            renderDimensionDiff -= renderDimensionDiff % 2;

            int firstZOffset = World.Player.Position.Z > 0 ? (int)Math.Abs((World.Player.Position.Z + World.Player.Offset.Z / 4) / 11) : 0;

            Point firstTile = new Point
            {
                X = World.Player.Position.X - firstZOffset,
                Y = World.Player.Position.Y - renderDimensions.Y - firstZOffset
            };

            if (renderDimensions.Y > renderDimensions.X)
            {
                firstTile.X -= renderDimensionDiff / 2;
                firstTile.Y -= renderDimensionDiff / 2;
            }
            else
            {
                firstTile.X += renderDimensionDiff / 2;
                firstTile.Y -= renderDimensionDiff / 2;
            }

            //Vector2 renderOffset = new Vector2
            //{
            //    X = (_graphics.PreferredBackBufferWidth / scale + renderDimensions.Y * 44) / 2 - 22f - (int)World.Player.Offset.X - (firstTile.X - firstTile.Y) * 22f + renderDimensionDiff * 22f,
            //    Y = _graphics.PreferredBackBufferHeight / scale / 2 - renderDimensions.Y * 44 / 2 + (World.Player.Position.Z + World.Player.Offset.Z / 4) * 4 - (int)World.Player.Offset.Y - (firstTile.X + firstTile.Y) * 22f - 22f - firstZOffset * 44f };

            Vector2 renderOffset = new Vector2();

            renderOffset.X = (((_graphics.PreferredBackBufferWidth / scale) + (renderDimensions.Y * 44)) / 2) - 22f;
            renderOffset.X -= (int)World.Player.Offset.X;
            renderOffset.X -= (firstTile.X - firstTile.Y) * 22f;
            renderOffset.X += renderDimensionDiff * 22f;

            renderOffset.Y = (_graphics.PreferredBackBufferHeight / scale) / 2 - (renderDimensions.Y * 44 / 2);
            renderOffset.Y += (World.Player.Position.Z + World.Player.Offset.Z / 4) * 4;
            renderOffset.Y -= (int)World.Player.Offset.Y;
            renderOffset.Y -= (firstTile.X + firstTile.Y) * 22f;
            renderOffset.Y -= 22f;
            renderOffset.Y -= firstZOffset * 44f;

            return (firstTile, renderOffset, renderDimensions);
        }


        protected override void Draw(GameTime gameTime)
        {
            Debug.WriteLine("DRAW");
            TextureManager.Update();

            if (World.Player != null && World.Map != null)
            {
                _fpsCounter.IncreaseFrame();

                CheckIfUnderEntity(out int maxItemZ, out bool drawTerrain, out bool underSurface);
                (Point firstTile, Vector2 renderOffset, Point renderDimensions) = GetViewPort2();


                Service.Get<SpriteBatch3D>().BeginDraw();
                Service.Get<SpriteBatch3D>().SetLightIntensity(World.Light.IsometricLevel);
                Service.Get<SpriteBatch3D>().SetLightDirection(World.Light.IsometricDirection);

                List<DeferredEntity> toremove = new List<DeferredEntity>();


                _renderListCount = 0;

                for (int y = 0; y < renderDimensions.Y * 2 + 11; y++)
                {

                    Vector3 dp = new Vector3
                    {
                        X = (firstTile.X - firstTile.Y + (y % 2)) * 22 + renderOffset.X,
                        Y = (firstTile.X + firstTile.Y + y) * 22 + renderOffset.Y
                    };


                    Point firstTileInRow = new Point(firstTile.X + ((y + 1) / 2), firstTile.Y + (y / 2));

                    for (int x = 0; x < renderDimensions.X + 1; x++, dp.X -= 44)
                    {
                        int tileX = firstTileInRow.X - x;
                        int tileY = firstTileInRow.Y + x;

                        Tile tile = World.Map.GetTile(tileX, tileY);
                        if (tile != null)
                        {
                            var objects = tile.ObjectsOnTiles;
                            bool draw = true;
                            for (int k = 0; k < objects.Count; k++)
                            {
                                var obj = objects[k];

                                if (obj is DeferredEntity d)
                                    toremove.Add(d);

                                if (!drawTerrain)
                                {
                                    if (obj is Tile || obj.Position.Z > tile.Position.Z)
                                        draw = false;
                                }

                                if ((obj.Position.Z >= maxItemZ
                                    || maxItemZ != 255 && obj is IDynamicItem dyn && TileData.IsRoof((long)dyn.ItemData.Flags))
                                    && !(obj is Tile))
                                    continue;

                                if (draw && obj.GetView().Draw(SpriteBatch3D, dp))
                                    _renderListCount++;
                            }

                            foreach (var o in toremove)
                            {
                                o.Reset();
                                tile.RemoveGameObject(o);
                            }

                            toremove.Clear();
                        }

                    }
                }


                //while (_renderList.Count > 0)
                //{
                //    var obj = _renderList.Dequeue();

                //    int x = obj.Position.X;
                //    int y = obj.Position.Y;

                //    Vector3 isometricPosition = new Vector3((x - y) * 22 - _offset.X, (x + y) * 22 - _offset.Y, 0);

<<<<<<< HEAD
                //    obj.GetView().Draw(SpriteBatch3D, isometricPosition);
                //}
=======
                    obj.GetView().Draw(Service.Get<SpriteBatch3D>(), isometricPosition);
                }
>>>>>>> 96aeab61


                Service.Get<SpriteBatch3D>().GraphicsDevice.SetRenderTarget(_targetRender);
                Service.Get<SpriteBatch3D>().GraphicsDevice.Clear(Color.Black);
                Service.Get<SpriteBatch3D>().EndDraw(true);
                Service.Get<SpriteBatch3D>().GraphicsDevice.SetRenderTarget(null);
            }

            Service.Get<SpriteBatchUI>().GraphicsDevice.Clear(Color.Transparent);
            Service.Get<SpriteBatchUI>().BeginDraw();

            Service.Get<SpriteBatchUI>().Draw2D(_targetRender, new Rectangle(0, 0, _graphics.PreferredBackBufferWidth, _graphics.PreferredBackBufferHeight), Vector3.Zero);
            GameTextRenderer.Render(Service.Get<SpriteBatch3D>());

            //_spriteBatch.Draw2D(_crossTexture, new Bounds(_graphics.PreferredBackBufferWidth / 2  - 5, _graphics.PreferredBackBufferHeight / 2 - 5, 10, 10), Vector3.Zero);

            //_spriteBatch.Draw2D(_textentry, new Vector3(0, 0, 0), Vector3.Zero);

            //_textRenderer.Draw(_spriteBatch, new Point(100, 150));

            //_Service.Get<MouseManager>().Draw(_spriteBatch);
            GarbageCollectionWatcher.Stop();

<<<<<<< HEAD
            _gameTextTRY.Text = "FPS: " + _fpsCounter.FPS + "\r\nObjects: " + _renderListCount + "\r\nPos: " +(World.Player == null ? "" :  World.Player.Position.ToString());
            _gameTextTRY.GetView().Draw(SpriteBatch3D, new Vector3(Window.ClientBounds.Width - 150, 20, 0));
=======
            _gameTextTRY.Text = "FPS: " + _fpsCounter.FPS + "\r\nObjects: " + _renderListCount;
            _gameTextTRY.GetView().Draw(Service.Get<SpriteBatch3D>(), new Vector3(Window.ClientBounds.Width - 150, 20, 0));
>>>>>>> 96aeab61

            //_spriteBatch.Draw2D(_gump, new Rectangle(100, 100, _gump.Width, _gump.Height), Vector3.Zero);

            //_spriteBatch.DrawLine(_texture, new Vector2(0, 120), new Vector2(Window.ClientBounds.Width, 120), Vector3.Zero);
            //_spriteBatch.DrawRectangle(_texture, new Rectangle(2, 120, 100, 100), Vector3.Zero);

            Game.Gumps.GumpManager.Render(Service.Get<SpriteBatchUI>());
            _gameCursor.Draw(Service.Get<SpriteBatchUI>());
            Service.Get<SpriteBatchUI>().EndDraw();
        }

        private int _renderIndex = 1, _renderListCount = 0;
        private Queue<GameObject> _renderList = new Queue<GameObject>(10000);
        private Point _offset, _maxTile, _minTile;
        private Vector2 _minPixel, _maxPixel;

        private void AddTileToRenderList(Tile tile, List<GameObject> objList, int worldX, int wolrdY, bool useObjectHandles, int maxZ)
        {
            for (int i = 0; i < objList.Count; i++)
            {
                var obj = objList[i];

                if (obj.CurrentRenderIndex == _renderIndex || !obj.GetView().AllowedToDraw)
                    continue;

                obj.UseInRender = 0xFF;
                int drawX = (obj.Position.X - obj.Position.Y) * 22 - (_offset.X - 22);
                int drawY = ((obj.Position.X + obj.Position.Y) * 22 - (obj.Position.Z * 4)) - (_offset.Y - 22);

                if (drawX < _minPixel.X || drawX > _maxPixel.X)
                    continue;

                int z = obj.Position.Z;
                int maxObjectZ = obj.PriorityZ;

                if (obj is Mobile)
                    maxObjectZ += 16;
                else if (obj is IDynamicItem dyn)
                    maxObjectZ += dyn.ItemData.Height;


                if (maxObjectZ > maxZ)
                    break;

                obj.CurrentRenderIndex = _renderIndex;

                if (obj is IDynamicItem dyn1 && TileData.IsInternal((long)dyn1.ItemData.Flags))
                    continue;

                int testMinZ = drawY + (z * 4);
                int testMaxZ = drawY;


                if (obj is Tile t && t.IsStretched)
                    testMinZ -= (tile.MinZ * 4);
                else
                    testMinZ = testMaxZ;

                if (testMinZ < _minPixel.Y || testMaxZ > _maxPixel.Y)
                    continue;

                if (obj is Mobile mob)
                    AddOffsetCharacterTileToRenderList(mob, useObjectHandles);
                else if (obj is Item item && item.IsCorpse)
                    AddOffsetCharacterTileToRenderList(item, useObjectHandles);

                _renderList.Enqueue(obj);
                obj.UseInRender = (byte)_renderIndex;
                _renderListCount++;
            }
        }


        private readonly int[,] _coordinates = new int[8,2];

        private void AddOffsetCharacterTileToRenderList(Entity entity, bool useObjectHandles)
        {
            int charX = entity.Position.X;
            int charY = entity.Position.Y;

            Mobile mob = entity.Serial.IsMobile ? World.Get<Mobile>(entity) : null;
            int dropMaxZIndex = -1;
            if (mob != null)
            {
                if (mob.Steps.Count > 0 && (mob.Steps.Back().Direction & 7) == 2)
                    dropMaxZIndex = 0;
            }

            _coordinates[0, 0] = charX + 1; _coordinates[0, 1] = charY - 1;
            _coordinates[1, 0] = charX + 1; _coordinates[1, 1] = charY - 2;
            _coordinates[2, 0] = charX + 2; _coordinates[2, 1] = charY - 2;
            _coordinates[3, 0] = charX - 1; _coordinates[3, 1] = charY + 2;
            _coordinates[4, 0] = charX;     _coordinates[4, 1] = charY + 1;
            _coordinates[5, 0] = charX + 1; _coordinates[5, 1] = charY;
            _coordinates[6, 0] = charX + 2; _coordinates[6, 1] = charY - 1;
            _coordinates[7, 0] = charX + 1; _coordinates[7, 1] = charY + 1;


            int maxZ = entity.PriorityZ;

            for (int i = 0; i < _coordinates.Length / _coordinates.Rank; i++)
            {
                int x = _coordinates[i, 0];
                int y = _coordinates[i, 1];

                if (x < _minTile.X || x > _maxTile.X || y < _minTile.Y || y > _maxTile.Y)
                    continue;

                Tile tile = World.Map.GetTile(x, y);

                int currentMaxZ = maxZ;

                if (i == dropMaxZIndex)
                    currentMaxZ += 20;

                AddTileToRenderList(tile, tile.ObjectsOnTiles, x, y, useObjectHandles, currentMaxZ);
            }
        }

    }
}<|MERGE_RESOLUTION|>--- conflicted
+++ resolved
@@ -661,14 +661,9 @@
 
                 //    Vector3 isometricPosition = new Vector3((x - y) * 22 - _offset.X, (x + y) * 22 - _offset.Y, 0);
 
-<<<<<<< HEAD
-                //    obj.GetView().Draw(SpriteBatch3D, isometricPosition);
-                //}
-=======
+
                     obj.GetView().Draw(Service.Get<SpriteBatch3D>(), isometricPosition);
                 }
->>>>>>> 96aeab61
-
 
                 Service.Get<SpriteBatch3D>().GraphicsDevice.SetRenderTarget(_targetRender);
                 Service.Get<SpriteBatch3D>().GraphicsDevice.Clear(Color.Black);
@@ -691,13 +686,9 @@
             //_Service.Get<MouseManager>().Draw(_spriteBatch);
             GarbageCollectionWatcher.Stop();
 
-<<<<<<< HEAD
-            _gameTextTRY.Text = "FPS: " + _fpsCounter.FPS + "\r\nObjects: " + _renderListCount + "\r\nPos: " +(World.Player == null ? "" :  World.Player.Position.ToString());
-            _gameTextTRY.GetView().Draw(SpriteBatch3D, new Vector3(Window.ClientBounds.Width - 150, 20, 0));
-=======
+
             _gameTextTRY.Text = "FPS: " + _fpsCounter.FPS + "\r\nObjects: " + _renderListCount;
             _gameTextTRY.GetView().Draw(Service.Get<SpriteBatch3D>(), new Vector3(Window.ClientBounds.Width - 150, 20, 0));
->>>>>>> 96aeab61
 
             //_spriteBatch.Draw2D(_gump, new Rectangle(100, 100, _gump.Width, _gump.Height), Vector3.Zero);
 
