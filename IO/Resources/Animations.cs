#region license
//  Copyright (C) 2018 ClassicUO Development Community on Github
//
//	This project is an alternative client for the game Ultima Online.
//	The goal of this is to develop a lightweight client considering 
//	new technologies.  
//      
//  This program is free software: you can redistribute it and/or modify
//  it under the terms of the GNU General Public License as published by
//  the Free Software Foundation, either version 3 of the License, or
//  (at your option) any later version.
//
//  This program is distributed in the hope that it will be useful,
//  but WITHOUT ANY WARRANTY; without even the implied warranty of
//  MERCHANTABILITY or FITNESS FOR A PARTICULAR PURPOSE.  See the
//  GNU General Public License for more details.
//
//  You should have received a copy of the GNU General Public License
//  along with this program.  If not, see <https://www.gnu.org/licenses/>.
#endregion
using System;
using System.Collections.Generic;
using System.Globalization;
using System.IO;
using System.Runtime.InteropServices;
using System.Text.RegularExpressions;
using ClassicUO.Game;
using ClassicUO.Renderer;
using ClassicUO.Utility;

namespace ClassicUO.IO.Resources
{
    public static class Animations
    {
        public const int MAX_ANIMATIONS_DATA_INDEX_COUNT = 2048;

        private static readonly UOFileMul[] _files = new UOFileMul[5];
        private static readonly UOFileUopAnimation[] _filesUop = new UOFileUopAnimation[4];

        private static readonly List<Tuple<ushort, byte>>[] _groupReplaces = new List<Tuple<ushort, byte>>[2]
            {new List<Tuple<ushort, byte>>(), new List<Tuple<ushort, byte>>()};

        private static readonly Dictionary<ushort, Dictionary<ushort, EquipConvData>> _equipConv =
            new Dictionary<ushort, Dictionary<ushort, EquipConvData>>();

        private static byte _animGroupCount = (int) PEOPLE_ANIMATION_GROUP.PAG_ANIMATION_COUNT;
        private static readonly DataReader _reader = new DataReader();

        private static readonly PixelPicking _picker = new PixelPicking();

        public static ushort Color { get; set; }
        public static byte AnimGroup { get; set; }
        public static byte Direction { get; set; }
        public static ushort AnimID { get; set; }

        public static IndexAnimation[] DataIndex { get; } = new IndexAnimation[MAX_ANIMATIONS_DATA_INDEX_COUNT];

        public static IReadOnlyDictionary<ushort, Dictionary<ushort, EquipConvData>> EquipConversions => _equipConv;
        public static IReadOnlyList<Tuple<ushort, byte>>[] GroupReplaces => _groupReplaces;

        public static void Load()
        {
            Dictionary<ulong, UOPAnimationData> hashes = new Dictionary<ulong, UOPAnimationData>();

            for (int i = 0; i < 5; i++)
            {
                string pathmul = Path.Combine(FileManager.UoFolderPath,
                    "anim" + (i == 0 ? "" : (i + 1).ToString()) + ".mul");
                string pathidx = Path.Combine(FileManager.UoFolderPath,
                    "anim" + (i == 0 ? "" : (i + 1).ToString()) + ".idx");

                if (File.Exists(pathmul) && File.Exists(pathidx))
                    _files[i] = new UOFileMul(pathmul, pathidx, 0, i == 0 ? 6 : 0);

                if (i > 0 && FileManager.ClientVersion >= ClientVersions.CV_7000)
                {
                    string pathuop = Path.Combine(FileManager.UoFolderPath, string.Format("AnimationFrame{0}.uop", i));
                    if (File.Exists(pathuop))
                    {
                        _filesUop[i - 1] = new UOFileUopAnimation(pathuop, i - 1);
                        _filesUop[i - 1].LoadEx(ref hashes);
                    }
                }
            }

            if (FileManager.ClientVersion >= ClientVersions.CV_500A)
            {
                string[] typeNames = new string[5] {"monster", "sea_monster", "animal", "human", "equipment"};

                using (StreamReader reader =
                    new StreamReader(File.OpenRead(Path.Combine(FileManager.UoFolderPath, "mobtypes.txt"))))
                {
                    string line;
                    while ((line = reader.ReadLine()) != null)
                    {
                        line = line.Trim();

                        if (line.Length <= 0 || line.Length < 3 || line[0] == '#')
                            continue;

                        string[] parts = line.Split(new[] {'\t', ' '}, StringSplitOptions.RemoveEmptyEntries);

                        int id = int.Parse(parts[0]);
                        if (id >= MAX_ANIMATIONS_DATA_INDEX_COUNT)
                            continue;

                        if (id == 46)
                        {
                        }

                        string testType = parts[1].ToLower();

                        int commentIdx = parts[2].IndexOf('#');
                        if (commentIdx > 0)
                            parts[2] = parts[2].Substring(0, commentIdx - 1);
                        else if (commentIdx == 0)
                            continue;

                        uint number = uint.Parse(parts[2], NumberStyles.HexNumber);
                        for (int i = 0; i < 5; i++)
                        {
                            if (testType == typeNames[i])
                            {
                                DataIndex[id].Type = (ANIMATION_GROUPS_TYPE) i;
                                DataIndex[id].Flags = 0x80000000 | number;
                                break;
                            }
                        }
                    }
                }
            }


            int animIdxBlockSize = Marshal.SizeOf<AnimIdxBlock>();

            UOFile idxfile0 = _files[0].IdxFile;
            long maxAddress0 = (long) idxfile0.StartAddress + idxfile0.Length;
            UOFile idxfile2 = _files[1].IdxFile;
            long maxAddress2 = (long) idxfile2.StartAddress + idxfile2.Length;
            UOFile idxfile3 = _files[2].IdxFile;
            long maxAddress3 = (long) idxfile3.StartAddress + idxfile3.Length;
            UOFile idxfile4 = _files[3].IdxFile;
            long maxAddress4 = (long) idxfile4.StartAddress + idxfile4.Length;
            UOFile idxfile5 = _files[4].IdxFile;
            long maxAddress5 = (long) idxfile5.StartAddress + idxfile5.Length;

            for (int i = 0; i < MAX_ANIMATIONS_DATA_INDEX_COUNT; i++)
            {
                ANIMATION_GROUPS_TYPE groupTye = ANIMATION_GROUPS_TYPE.UNKNOWN;
                int findID = 0;

                if (i >= 200)
                {
                    if (i >= 400)
                    {
                        groupTye = ANIMATION_GROUPS_TYPE.HUMAN;
                        findID = ((i - 400) * 175 + 35000) * animIdxBlockSize;
                    }
                    else
                    {
                        groupTye = ANIMATION_GROUPS_TYPE.ANIMAL;
                        findID = ((i - 200) * 65 + 22000) * animIdxBlockSize;
                    }
                }
                else
                {
                    groupTye = ANIMATION_GROUPS_TYPE.MONSTER;
                    findID = i * 110 * animIdxBlockSize;
                }

                DataIndex[i].Graphic = (ushort) i;

                int count = 0;

                switch (groupTye)
                {
                    case ANIMATION_GROUPS_TYPE.MONSTER:
                    case ANIMATION_GROUPS_TYPE.SEA_MONSTER:
                        count = (int) HIGHT_ANIMATION_GROUP.HAG_ANIMATION_COUNT;
                        break;
                    case ANIMATION_GROUPS_TYPE.HUMAN:
                    case ANIMATION_GROUPS_TYPE.EQUIPMENT:
                        count = (int) PEOPLE_ANIMATION_GROUP.PAG_ANIMATION_COUNT;
                        break;
                    case ANIMATION_GROUPS_TYPE.ANIMAL:
                    default:
                        count = (int) LOW_ANIMATION_GROUP.LAG_ANIMATION_COUNT;
                        break;
                }

                DataIndex[i].Type = groupTye;

                IntPtr address = _files[0].IdxFile.StartAddress + findID;

                DataIndex[i].Groups = new AnimationGroup[100];

                for (byte j = 0; j < 100; j++)
                {
                    DataIndex[i].Groups[j].Direction = new AnimationDirection[5];

                    if (j >= count)
                        continue;

                    int offset = j * 5;
                    for (byte d = 0; d < 5; d++)
                    {
                        unsafe
                        {
                            AnimIdxBlock* aidx = (AnimIdxBlock*) (address + (offset + d) * animIdxBlockSize);
                            if ((long) aidx >= maxAddress0)
                                break;

                            if (aidx->Size > 0 && aidx->Position != 0xFFFFFFFF && aidx->Size != 0xFFFFFFFF)
                            {
                                DataIndex[i].Groups[j].Direction[d].BaseAddress = aidx->Position;
                                DataIndex[i].Groups[j].Direction[d].BaseSize = aidx->Size;
                                DataIndex[i].Groups[j].Direction[d].Address =
                                    DataIndex[i].Groups[j].Direction[d].BaseAddress;
                                DataIndex[i].Groups[j].Direction[d].Size = DataIndex[i].Groups[j].Direction[d].BaseSize;
                            }
                        }
                    }
                }
            }

            void readAnimDef(StreamReader reader, int idx)
            {
                string line;
                while ((line = reader.ReadLine()) != null)
                {
                    line = line.Trim();
                    if (line.Length <= 0 || line[0] == '#' || !char.IsNumber(line[0]))
                        continue;

                    string[] parts = line.Split(new[] {'\t', ' ', '#'}, StringSplitOptions.RemoveEmptyEntries);
                    if (parts.Length < 2)
                        continue;

                    ushort group = ushort.Parse(parts[0]);

                    int first = parts[1].IndexOf("{");
                    int last = parts[1].IndexOf("}");

                    int replaceGroup = int.Parse(parts[1].Substring(first + 1, last - 1));

                    _groupReplaces[idx].Add(new Tuple<ushort, byte>(group, (byte) replaceGroup));
                }
            }

            using (StreamReader reader =
                new StreamReader(File.OpenRead(Path.Combine(FileManager.UoFolderPath, "Anim1.def"))))
                readAnimDef(reader, 0);

            using (StreamReader reader =
                new StreamReader(File.OpenRead(Path.Combine(FileManager.UoFolderPath, "Anim2.def"))))
                readAnimDef(reader, 1);


            if (FileManager.ClientVersion < ClientVersions.CV_305D)
                return;

            using (StreamReader reader =
                new StreamReader(File.OpenRead(Path.Combine(FileManager.UoFolderPath, "Equipconv.def"))))
            {
                string line;
                while ((line = reader.ReadLine()) != null)
                {
                    line = line.Trim();
                    if (line.Length <= 0 || line[0] == '#' || !char.IsNumber(line[0]))
                        continue;

                    string[] parts = line.Split(new[] {'\t', ' '}, StringSplitOptions.RemoveEmptyEntries);
                    if (parts.Length >= 5)
                    {
                        ushort body = (ushort) int.Parse(parts[0]);
                        if (body >= MAX_ANIMATIONS_DATA_INDEX_COUNT)
                            continue;
                        ushort graphic = (ushort) int.Parse(parts[1]);
                        if (graphic >= MAX_ANIMATIONS_DATA_INDEX_COUNT)
                            continue;
                        ushort newgraphic = (ushort) int.Parse(parts[2]);
                        if (newgraphic >= MAX_ANIMATIONS_DATA_INDEX_COUNT)
                            newgraphic = graphic;

                        ushort gump = (ushort) int.Parse(parts[3]);
                        if (gump > ushort.MaxValue)
                            continue;
                        if (gump == 0)
                            gump = graphic;
                        else if (gump == 0xFFFF)
                            gump = newgraphic;
                        ushort color = (ushort) int.Parse(parts[4]);

                        if (!_equipConv.TryGetValue(body, out Dictionary<ushort, EquipConvData> dict))
                        {
                            _equipConv.Add(body, new Dictionary<ushort, EquipConvData>());

                            if (!_equipConv.TryGetValue(body, out dict))
                                continue;
                        }

                        dict.Add(graphic, new EquipConvData(newgraphic, gump, color));
                    }
                }
            }

            using (StreamReader reader =
                new StreamReader(File.OpenRead(Path.Combine(FileManager.UoFolderPath, "Bodyconv.def"))))
            {
                string line;
                while ((line = reader.ReadLine()) != null)
                {
                    line = line.Trim();
                    if (line.Length <= 0 || line[0] == '#' || !char.IsNumber(line[0]))
                        continue;

                    string[] parts = line.Split(new[] {'\t', ' ', '#'}, StringSplitOptions.RemoveEmptyEntries);
                    if (parts.Length >= 2)
                    {
                        ushort index = ushort.Parse(parts[0]);
                        if (index >= MAX_ANIMATIONS_DATA_INDEX_COUNT)
                            continue;
                        int[] anim = {int.Parse(parts[1]), -1, -1, -1};
                        if (parts.Length >= 3)
                        {
                            anim[1] = int.Parse(parts[2]);
                            if (parts.Length >= 4)
                            {
                                anim[2] = int.Parse(parts[3]);
                                if (parts.Length >= 5)
                                    anim[3] = int.Parse(parts[4]);
                            }
                        }

                        int startAnimID = -1;
                        int animFile = 0;
                        ushort realAnimID = 0;
                        sbyte mountedHeightOffset = 0;
                        ANIMATION_GROUPS_TYPE groupType = ANIMATION_GROUPS_TYPE.UNKNOWN;

                        if (anim[0] != -1 && maxAddress2 != 0)
                        {
                            animFile = 1;
                            realAnimID = (ushort) anim[0];

                            if (realAnimID == 68)
                                realAnimID = 122;

                            if (realAnimID >= 200)
                            {
                                startAnimID = (realAnimID - 200) * 65 + 22000;
                                groupType = ANIMATION_GROUPS_TYPE.ANIMAL;
                            }
                            else
                            {
                                startAnimID = realAnimID * 110;
                                groupType = ANIMATION_GROUPS_TYPE.MONSTER;
                            }
                        }
                        else if (anim[1] != -1 && maxAddress3 != 0)
                        {
                            animFile = 2;
                            realAnimID = (ushort) anim[1];

                            if (realAnimID >= 200)
                            {
                                if (realAnimID >= 400)
                                {
                                    startAnimID = (realAnimID - 400) * 175 + 35000;
                                    groupType = ANIMATION_GROUPS_TYPE.HUMAN;
                                }
                                else
                                {
                                    startAnimID = (realAnimID - 200) * 110 + 22000;
                                    groupType = ANIMATION_GROUPS_TYPE.ANIMAL;
                                }
                            }
                            else
                            {
                                startAnimID = realAnimID * 65 + 9000;
                                groupType = ANIMATION_GROUPS_TYPE.MONSTER;
                            }
                        }
                        else if (anim[2] != -1 && maxAddress4 != 0)
                        {
                            animFile = 3;
                            realAnimID = (ushort) anim[2];

                            if (realAnimID >= 200)
                            {
                                if (realAnimID >= 400)
                                {
                                    startAnimID = (realAnimID - 400) * 175 + 35000;
                                    groupType = ANIMATION_GROUPS_TYPE.HUMAN;
                                }
                                else
                                {
                                    startAnimID = (realAnimID - 200) * 65 + 22000;
                                    groupType = ANIMATION_GROUPS_TYPE.ANIMAL;
                                }
                            }
                            else
                            {
                                startAnimID = realAnimID * 110;
                                groupType = ANIMATION_GROUPS_TYPE.MONSTER;
                            }
                        }
                        else if (anim[3] != -1 && maxAddress5 != 0)
                        {
                            animFile = 4;
                            realAnimID = (ushort) anim[3];
                            mountedHeightOffset = -9;

                            if (realAnimID == 34)
                                startAnimID = (realAnimID - 200) * 65 + 22000;
                            else if (realAnimID >= 200)
                            {
                                if (realAnimID >= 400)
                                {
                                    startAnimID = (realAnimID - 400) * 175 + 35000;
                                    groupType = ANIMATION_GROUPS_TYPE.HUMAN;
                                }
                                else
                                {
                                    startAnimID = (realAnimID - 200) * 65 + 22000;
                                    groupType = ANIMATION_GROUPS_TYPE.ANIMAL;
                                }
                            }
                            else
                            {
                                startAnimID = realAnimID * 110;
                                groupType = ANIMATION_GROUPS_TYPE.MONSTER;
                            }
                        }

                        if (startAnimID != -1)
                        {
                            startAnimID = startAnimID * animIdxBlockSize;

                            UOFile currentIdxFile = _files[animFile].IdxFile;

                            if ((uint) startAnimID < currentIdxFile.Length)
                            {
                                DataIndex[index].MountedHeightOffset = mountedHeightOffset;

                                if (FileManager.ClientVersion < ClientVersions.CV_500A ||
                                    groupType == ANIMATION_GROUPS_TYPE.UNKNOWN)
                                {
                                    if (realAnimID >= 200)
                                    {
                                        if (realAnimID >= 400)
                                            DataIndex[index].Type = ANIMATION_GROUPS_TYPE.HUMAN;
                                        else
                                            DataIndex[index].Type = ANIMATION_GROUPS_TYPE.ANIMAL;
                                    }
                                    else
                                        DataIndex[index].Type = ANIMATION_GROUPS_TYPE.MONSTER;
                                }
                                else if (groupType != ANIMATION_GROUPS_TYPE.UNKNOWN)
                                    DataIndex[index].Type = groupType;

                                int count = 0;

                                switch (DataIndex[index].Type)
                                {
                                    case ANIMATION_GROUPS_TYPE.MONSTER:
                                    case ANIMATION_GROUPS_TYPE.SEA_MONSTER:
                                        count = (int) HIGHT_ANIMATION_GROUP.HAG_ANIMATION_COUNT;
                                        break;
                                    case ANIMATION_GROUPS_TYPE.HUMAN:
                                    case ANIMATION_GROUPS_TYPE.EQUIPMENT:
                                        count = (int) PEOPLE_ANIMATION_GROUP.PAG_ANIMATION_COUNT;
                                        break;
                                    case ANIMATION_GROUPS_TYPE.ANIMAL:
                                    default:
                                        count = (int) LOW_ANIMATION_GROUP.LAG_ANIMATION_COUNT;
                                        break;
                                }


                                IntPtr address = currentIdxFile.StartAddress + startAnimID;
                                IntPtr maxaddress = currentIdxFile.StartAddress + (int) currentIdxFile.Length;

                                for (int j = 0; j < count; j++)
                                {
                                    int offset = j * 5;
                                    for (byte d = 0; d < 5; d++)
                                    {
                                        unsafe
                                        {
                                            AnimIdxBlock* aidx =
                                                (AnimIdxBlock*) (address + (offset + d) * animIdxBlockSize);
                                            if ((long) aidx >= (long) maxaddress)
                                                break;

                                            if (aidx->Size > 0 && aidx->Position != 0xFFFFFFFF &&
                                                aidx->Size != 0xFFFFFFFF)
                                            {
                                                DataIndex[index].Groups[j].Direction[d].PatchedAddress = aidx->Position;
                                                DataIndex[index].Groups[j].Direction[d].PatchedSize = aidx->Size;
                                                DataIndex[index].Groups[j].Direction[d].FileIndex = animFile;
                                            }
                                        }
                                    }
                                }
                            }
                        }
                    }
                }
            }

            using (StreamReader reader =
                new StreamReader(File.OpenRead(Path.Combine(FileManager.UoFolderPath, "Body.def"))))
            {
                string line;
                while ((line = reader.ReadLine()) != null)
                {
                    line = line.Trim();
                    if (line.Length <= 0 || line[0] == '#' || !char.IsNumber(line[0]))
                        continue;

                    int first = line.IndexOf("{");
                    int last = line.IndexOf("}");

                    string part0 = line.Substring(0, first);
                    string part1 = line.Substring(first + 1, last - first - 1);

                    int canc = line.IndexOf('#');

                    string part2 = line.Substring(last + 1, canc >= 0 ? canc - last - 1 : line.Length - last - 1);

                    int comma = part1.IndexOf(',');
                    if (comma > -1)
                        part1 = part1.Substring(0, comma).Trim();

                    ushort index = ushort.Parse(part0);
                    if (index >= MAX_ANIMATIONS_DATA_INDEX_COUNT)
                        continue;
                    ushort checkIndex = ushort.Parse(part1);
                    if (checkIndex >= MAX_ANIMATIONS_DATA_INDEX_COUNT)
                        continue;

                    int count = 0;
                    int[] ignoreGroups = {-1, -1};

                    switch (DataIndex[checkIndex].Type)
                    {
                        case ANIMATION_GROUPS_TYPE.MONSTER:
                        case ANIMATION_GROUPS_TYPE.SEA_MONSTER:
                            count = (int) HIGHT_ANIMATION_GROUP.HAG_ANIMATION_COUNT;
                            ignoreGroups[0] = (int) HIGHT_ANIMATION_GROUP.HAG_DIE_1;
                            ignoreGroups[1] = (int) HIGHT_ANIMATION_GROUP.HAG_DIE_2;
                            break;
                        case ANIMATION_GROUPS_TYPE.HUMAN:
                        case ANIMATION_GROUPS_TYPE.EQUIPMENT:
                            count = (int) PEOPLE_ANIMATION_GROUP.PAG_ANIMATION_COUNT;
                            ignoreGroups[0] = (int) PEOPLE_ANIMATION_GROUP.PAG_DIE_1;
                            ignoreGroups[1] = (int) PEOPLE_ANIMATION_GROUP.PAG_DIE_2;
                            break;
                        case ANIMATION_GROUPS_TYPE.ANIMAL:
                            count = (int) LOW_ANIMATION_GROUP.LAG_ANIMATION_COUNT;
                            ignoreGroups[0] = (int) LOW_ANIMATION_GROUP.LAG_DIE_1;
                            ignoreGroups[1] = (int) LOW_ANIMATION_GROUP.LAG_DIE_2;
                            break;
                    }

                    for (int j = 0; j < count; j++)
                    {
                        if (j == ignoreGroups[0] || j == ignoreGroups[1])
                            continue;

                        for (byte d = 0; d < 5; d++)
                        {
                            DataIndex[index].Groups[j].Direction[d].BaseAddress =
                                DataIndex[checkIndex].Groups[j].Direction[d].BaseAddress;
                            DataIndex[index].Groups[j].Direction[d].BaseSize =
                                DataIndex[checkIndex].Groups[j].Direction[d].BaseSize;
                            DataIndex[index].Groups[j].Direction[d].Address =
                                DataIndex[index].Groups[j].Direction[d].BaseAddress;
                            DataIndex[index].Groups[j].Direction[d].Size =
                                DataIndex[index].Groups[j].Direction[d].BaseSize;

                            if (DataIndex[index].Groups[j].Direction[d].PatchedAddress <= 0)
                            {
                                DataIndex[index].Groups[j].Direction[d].PatchedAddress =
                                    DataIndex[checkIndex].Groups[j].Direction[d].PatchedAddress;
                                DataIndex[index].Groups[j].Direction[d].PatchedSize =
                                    DataIndex[checkIndex].Groups[j].Direction[d].PatchedSize;
                                DataIndex[index].Groups[j].Direction[d].FileIndex =
                                    DataIndex[checkIndex].Groups[j].Direction[d].FileIndex;
                            }

                            if (DataIndex[index].Groups[j].Direction[d].BaseAddress <= 0)
                            {
                                DataIndex[index].Groups[j].Direction[d].BaseAddress =
                                    DataIndex[index].Groups[j].Direction[d].PatchedAddress;
                                DataIndex[index].Groups[j].Direction[d].BaseSize =
                                    DataIndex[index].Groups[j].Direction[d].PatchedSize;
                                DataIndex[index].Groups[j].Direction[d].Address =
                                    DataIndex[index].Groups[j].Direction[d].BaseAddress;
                                DataIndex[index].Groups[j].Direction[d].Size =
                                    DataIndex[index].Groups[j].Direction[d].BaseSize;
                            }
                        }
                    }

                    DataIndex[index].Type = DataIndex[checkIndex].Type;
                    DataIndex[index].Flags = DataIndex[checkIndex].Flags;
                    DataIndex[index].Graphic = checkIndex;
                    DataIndex[index].Color = ushort.Parse(part2);
                }
            }

            using (StreamReader reader =
                new StreamReader(File.OpenRead(Path.Combine(FileManager.UoFolderPath, "Corpse.def"))))
            {
                string line;
                while ((line = reader.ReadLine()) != null)
                {
                    line = line.Trim();
                    if (line.Length <= 0 || line[0] == '#' || !char.IsNumber(line[0]))
                        continue;

                    string[] parts = line.Split(new[] {'\t', ' '}, StringSplitOptions.RemoveEmptyEntries);

                    int first = line.IndexOf("{");
                    int last = line.IndexOf("}");

                    string part0 = line.Substring(0, first);
                    string part1 = line.Substring(first + 1, last - first - 1);
                    string part2 = line.Substring(last + 1);

                    int comma = part1.IndexOf(',');
                    if (comma > -1)
                        part1 = part1.Substring(0, comma).Trim();

                    ushort index = ushort.Parse(part0);
                    if (index >= MAX_ANIMATIONS_DATA_INDEX_COUNT)
                        continue;
                    ushort checkIndex = ushort.Parse(part1);
                    if (checkIndex >= MAX_ANIMATIONS_DATA_INDEX_COUNT)
                        continue;

                    int[] ignoreGroups = {-1, -1};

                    switch (DataIndex[checkIndex].Type)
                    {
                        case ANIMATION_GROUPS_TYPE.MONSTER:
                        case ANIMATION_GROUPS_TYPE.SEA_MONSTER:
                            ignoreGroups[0] = (int) HIGHT_ANIMATION_GROUP.HAG_DIE_1;
                            ignoreGroups[1] = (int) HIGHT_ANIMATION_GROUP.HAG_DIE_2;
                            break;
                        case ANIMATION_GROUPS_TYPE.HUMAN:
                        case ANIMATION_GROUPS_TYPE.EQUIPMENT:
                            ignoreGroups[0] = (int) PEOPLE_ANIMATION_GROUP.PAG_DIE_1;
                            ignoreGroups[1] = (int) PEOPLE_ANIMATION_GROUP.PAG_DIE_2;
                            break;
                        case ANIMATION_GROUPS_TYPE.ANIMAL:
                            ignoreGroups[0] = (int) LOW_ANIMATION_GROUP.LAG_DIE_1;
                            ignoreGroups[1] = (int) LOW_ANIMATION_GROUP.LAG_DIE_2;
                            break;
                    }

                    if (ignoreGroups[0] == -1)
                        continue;

                    for (byte j = 0; j < 2; j++)
                    for (byte d = 0; d < 5; d++)
                    {
                        DataIndex[index].Groups[ignoreGroups[j]].Direction[d].BaseAddress =
                            DataIndex[checkIndex].Groups[ignoreGroups[j]].Direction[d].BaseAddress;
                        DataIndex[index].Groups[ignoreGroups[j]].Direction[d].BaseSize =
                            DataIndex[checkIndex].Groups[ignoreGroups[j]].Direction[d].BaseSize;
                        DataIndex[index].Groups[ignoreGroups[j]].Direction[d].Address =
                            DataIndex[index].Groups[ignoreGroups[j]].Direction[d].BaseAddress;
                        DataIndex[index].Groups[ignoreGroups[j]].Direction[d].Size =
                            DataIndex[index].Groups[ignoreGroups[j]].Direction[d].BaseSize;

                        if (DataIndex[index].Groups[ignoreGroups[j]].Direction[d].PatchedAddress <= 0)
                        {
                            DataIndex[index].Groups[ignoreGroups[j]].Direction[d].PatchedAddress = DataIndex[checkIndex]
                                .Groups[ignoreGroups[j]].Direction[d].PatchedAddress;
                            DataIndex[index].Groups[ignoreGroups[j]].Direction[d].PatchedSize =
                                DataIndex[checkIndex].Groups[ignoreGroups[j]].Direction[d].PatchedSize;
                            DataIndex[index].Groups[ignoreGroups[j]].Direction[d].FileIndex =
                                DataIndex[checkIndex].Groups[ignoreGroups[j]].Direction[d].FileIndex;
                        }

                        if (DataIndex[index].Groups[ignoreGroups[j]].Direction[d].BaseAddress <= 0)
                        {
                            DataIndex[index].Groups[ignoreGroups[j]].Direction[d].BaseAddress =
                                DataIndex[index].Groups[ignoreGroups[j]].Direction[d].PatchedAddress;
                            DataIndex[index].Groups[ignoreGroups[j]].Direction[d].BaseSize =
                                DataIndex[index].Groups[ignoreGroups[j]].Direction[d].PatchedSize;
                            DataIndex[index].Groups[ignoreGroups[j]].Direction[d].Address =
                                DataIndex[index].Groups[ignoreGroups[j]].Direction[d].BaseAddress;
                            DataIndex[index].Groups[ignoreGroups[j]].Direction[d].Size =
                                DataIndex[index].Groups[ignoreGroups[j]].Direction[d].BaseSize;
                        }
                    }

                    DataIndex[index].Type = DataIndex[checkIndex].Type;
                    DataIndex[index].Flags = DataIndex[checkIndex].Flags;
                    DataIndex[index].Graphic = checkIndex;
                    DataIndex[index].Color = ushort.Parse(part2);
                }
            }


            byte maxGroup = 0;

            for (int animID = 0; animID < MAX_ANIMATIONS_DATA_INDEX_COUNT; animID++)
            for (byte grpID = 0; grpID < 100; grpID++)
            {
                string hashstring = string.Format("build/animationlegacyframe/{0:D6}/{1:D2}.bin", animID, grpID);
                ulong hash = UOFileUop.CreateHash(hashstring);
                if (hashes.TryGetValue(hash, out UOPAnimationData data))
                {
                    if (grpID > maxGroup)
                        maxGroup = grpID;

                    DataIndex[animID].IsUOP = true;
                    DataIndex[animID].Groups[grpID].UOPAnimData = data;

                    for (byte dirID = 0; dirID < 5; dirID++)
                    {
                        DataIndex[animID].Groups[grpID].Direction[dirID].IsUOP = true;
                        DataIndex[animID].Groups[grpID].Direction[dirID].BaseAddress = 0;
                        DataIndex[animID].Groups[grpID].Direction[dirID].Address = 0;
                    }
                }
            }

            if (_animGroupCount < maxGroup)
                _animGroupCount = maxGroup;
        }

        public static void Clear(byte id, byte group, byte dir)
        {
            ref AnimationDirection it = ref DataIndex[id].Groups[group].Direction[dir];

            Array.Clear(it.Frames, 0, it.Frames.Length);
            it.Frames = null;
            it.FrameCount = 0;
        }

        public static void UpdateAnimationTable(uint flags)
        {
            for (int i = 0; i < MAX_ANIMATIONS_DATA_INDEX_COUNT; i++)
            for (int g = 0; g < 100; g++)
            for (int d = 0; d < 5; d++)
            {
                bool replace = DataIndex[i].Groups[g].Direction[d].FileIndex >= 3;

                if (DataIndex[i].Groups[g].Direction[d].FileIndex == 1)
                    replace = (flags & 0x08) != 0;
                else if (DataIndex[i].Groups[g].Direction[d].FileIndex == 2)
                    replace = (flags & 0x10) != 0;

                if (replace)
                {
                    DataIndex[i].Groups[g].Direction[d].Address = DataIndex[i].Groups[g].Direction[d].PatchedAddress;
                    DataIndex[i].Groups[g].Direction[d].Size = DataIndex[i].Groups[g].Direction[d].PatchedSize;
                }
                else
                {
                    DataIndex[i].Groups[g].Direction[d].Address = DataIndex[i].Groups[g].Direction[d].BaseAddress;
                    DataIndex[i].Groups[g].Direction[d].Size = DataIndex[i].Groups[g].Direction[d].BaseSize;
                }
            }
        }


        public static void GetAnimDirection(ref byte dir, ref bool mirror)
        {
            switch (dir)
            {
                case 2:
                case 4:
                    mirror = dir == 2;
                    dir = 1;
                    break;
                case 1:
                case 5:
                    mirror = dir == 1;
                    dir = 2;
                    break;
                case 0:
                case 6:
                    mirror = dir == 0;
                    dir = 3;
                    break;
                case 3:
                    dir = 0;
                    break;
                case 7:
                    dir = 4;
                    break;
            }
        }

        public static void GetSittingAnimDirection(ref byte dir, ref bool mirror, ref int x, ref int y)
        {
            switch (dir)
            {
                case 0:
                    mirror = true;
                    dir = 3;
                    break;
                case 2:
                    mirror = true;
                    dir = 1;
                    break;
                case 4:
                    mirror = false;
                    dir = 1;
                    break;
                case 6:
                    mirror = false;
                    dir = 3;
                    break;
            }
        }

        public static ANIMATION_GROUPS GetGroupIndex(ushort graphic)
        {
            if (graphic >= MAX_ANIMATIONS_DATA_INDEX_COUNT)
                return ANIMATION_GROUPS.AG_HIGHT;

            switch (DataIndex[graphic].Type)
            {
                case ANIMATION_GROUPS_TYPE.ANIMAL:
                    return ANIMATION_GROUPS.AG_LOW;
                case ANIMATION_GROUPS_TYPE.MONSTER:
                case ANIMATION_GROUPS_TYPE.SEA_MONSTER:
                    return ANIMATION_GROUPS.AG_HIGHT;
                case ANIMATION_GROUPS_TYPE.HUMAN:
                case ANIMATION_GROUPS_TYPE.EQUIPMENT:
                    return ANIMATION_GROUPS.AG_PEOPLE;
            }

            return ANIMATION_GROUPS.AG_HIGHT;
        }

        public static byte GetDieGroupIndex(ushort id, bool second)
        {
            switch (DataIndex[id].Type)
            {
                case ANIMATION_GROUPS_TYPE.ANIMAL:
                    return (byte) (second ? LOW_ANIMATION_GROUP.LAG_DIE_2 : LOW_ANIMATION_GROUP.LAG_DIE_1);
                case ANIMATION_GROUPS_TYPE.MONSTER:
                case ANIMATION_GROUPS_TYPE.SEA_MONSTER:
                    return (byte) (second ? HIGHT_ANIMATION_GROUP.HAG_DIE_2 : HIGHT_ANIMATION_GROUP.HAG_DIE_1);
                case ANIMATION_GROUPS_TYPE.HUMAN:
                case ANIMATION_GROUPS_TYPE.EQUIPMENT:
                    return (byte) (second ? PEOPLE_ANIMATION_GROUP.PAG_DIE_2 : PEOPLE_ANIMATION_GROUP.PAG_DIE_1);
            }

            return 0;
        }

        public static bool AnimationExists(ushort graphic, byte group)
        {
            bool result = false;

            if (graphic < MAX_ANIMATIONS_DATA_INDEX_COUNT && group < 100)
            {
                AnimationDirection d = DataIndex[graphic].Groups[group].Direction[0];
                result = d.Address != 0 || d.IsUOP;
            }

            return result;
        }

        public static bool LoadDirectionGroup(ref AnimationDirection animDir)
        {
            if (animDir.IsUOP)
                return TryReadUOPAnimDimension(ref animDir);
            if (animDir.Address == 0)
                return false;

            UOFileMul file = _files[animDir.FileIndex];
            //byte[] animData = file.ReadArray<byte>(animDir.Address, (int)animDir.Size);

            // long to int can loss data
            _reader.SetData(file.StartAddress + (int) animDir.Address, animDir.Size);

            ReadFramesPixelData(ref animDir);

            return true;
        }


        //public static AnimationFrame[] GetAnimationFrames(ushort graphic,  byte group,  byte dir)
        //{
        //    // TODO: REMOVE THESE
        //    AnimID = graphic;
        //    AnimGroup = group;
        //    Direction = dir;

        //    var direction = _dataIndex[graphic].Groups[group].Direction[dir];

        //    if (direction.FrameCount == 0 && !LoadDirectionGroup(ref direction))
        //        return null;

        //    if (direction.IsUOP)
        //    {
        //        if (!TryReadUOPAnimDimension(ref direction))
        //            return null;
        //        return direction.Frames;
        //    }
        //    if (direction.Address == 0)
        //        return null;

        //    var file = _files[direction.FileIndex];

        //    // long to int can loss data
        //    _reader.SetData(file.StartAddress + (int)direction.Address, direction.Size);

        //    ReadFramesPixelData(ref direction);

        //    return direction.Frames;
        //}


        private static unsafe bool TryReadUOPAnimDimension(ref AnimationDirection animDirection)
        {
            ref AnimationGroup dataindex = ref DataIndex[AnimID].Groups[AnimGroup];
            UOPAnimationData animData = dataindex.UOPAnimData;
            if (animData.FileIndex == 0 && animData.CompressedLength == 0 && animData.DecompressedLength == 0 &&
                animData.Offset == 0)
            {
                Log.Message(LogTypes.Warning, "uop animData is null");
                return false;
            }

            int decLen = (int) animData.DecompressedLength;
            UOFileUopAnimation file = _filesUop[animData.FileIndex];
            file.Seek(animData.Offset);
            byte[] buffer = file.ReadArray<byte>((int) animData.CompressedLength);
            byte[] decbuffer = new byte[decLen];

            if (!Zlib.Decompress(buffer, 0, decbuffer, decLen))
            {
                Log.Message(LogTypes.Error, "Error to decompress uop animation");
                return false;
            }

            _reader.SetData(decbuffer, decLen);

            _reader.Skip(8);
            int dcsize = _reader.ReadInt();
            int animID = _reader.ReadInt();
            _reader.Skip(16);
            int frameCount = _reader.ReadInt();
            IntPtr dataStart = _reader.StartAddress + _reader.ReadInt();
            _reader.SetData(dataStart);
            List<UOPFrameData> pixelDataOffsets = new List<UOPFrameData>();

            for (int i = 0; i < frameCount; i++)
            {
                UOPFrameData data = new UOPFrameData {DataStart = _reader.PositionAddress};

                _reader.Skip(2);
                data.FrameID = _reader.ReadShort();
                _reader.Skip(8);
                data.PixelDataOffset = _reader.ReadUInt();
                int vsize = pixelDataOffsets.Count;
                if (vsize + 1 != data.FrameID)
                {
                    while (vsize + 1 != data.FrameID)
                    {
                        pixelDataOffsets.Add(new UOPFrameData());
                        vsize++;
                    }
                }

                pixelDataOffsets.Add(data);
            }

            int vectorSize = pixelDataOffsets.Count;
            if (vectorSize < 50)
            {
                while (vectorSize != 50)
                {
                    pixelDataOffsets.Add(new UOPFrameData());
                    vectorSize++;
                }
            }

            animDirection.FrameCount = (byte) (pixelDataOffsets.Count / 5);
            int dirFrameStartIdx = animDirection.FrameCount * Direction;
            if (animDirection.Frames == null)
                animDirection.Frames = new TextureAnimationFrame[animDirection.FrameCount];

            for (int i = 0; i < animDirection.FrameCount; i++)
            {
                if (animDirection.Frames[i] != null && !animDirection.Frames[i].IsDisposed)
                    continue;

                UOPFrameData frameData = pixelDataOffsets[i + dirFrameStartIdx];
                if (frameData.DataStart == IntPtr.Zero)
                    continue;

                _reader.SetData(frameData.DataStart + (int) frameData.PixelDataOffset);
                ushort* palette = (ushort*) _reader.StartAddress;
                _reader.Skip(512);

                short imageCenterX = _reader.ReadShort();
                short imageCenterY = _reader.ReadShort();
                short imageWidth = _reader.ReadShort();
                short imageHeight = _reader.ReadShort();

                //animDirection.Frames[i] = new AnimationFrame() { CenterX = imageCenterX, CenterY = imageCenterY };

                if (imageWidth <= 0 || imageHeight <= 0)
                {
                    Log.Message(LogTypes.Warning, "frame size is null");
                    continue;
                }

                int textureSize = imageWidth * imageHeight;

                ushort[] pixels = new ushort[textureSize];

                uint header = _reader.ReadUInt();

                long pos = _reader.PositionAddress.ToInt64();
                long end = (_reader.StartAddress + (int) _reader.Length).ToInt64();

                while (header != 0x7FFF7FFF && pos < end)
                {
                    ushort runLength = (ushort) (header & 0x0FFF);

                    int x = (int) ((header >> 22) & 0x03FF);
                    if ((x & 0x0200) > 0)
                        x |= unchecked((int) 0xFFFFFE00);

                    int y = (int) ((header >> 12) & 0x3FF);
                    if ((y & 0x0200) > 0)
                        y |= unchecked((int) 0xFFFFFE00);

                    x += imageCenterX;
                    y += imageCenterY + imageHeight;

                    int block = y * imageWidth + x;
                    for (int k = 0; k < runLength; k++)
                    {
                        ushort val = palette[_reader.ReadByte()];
                        if (val > 0)
                            val |= 0x8000;
                        pixels[block++] = val;
                    }

                    header = _reader.ReadUInt();
                }


                int uniqueAnimationIndex =
                    ((AnimID & 0xfff) << 20) + ((AnimGroup & 0x3f) << 12) + ((Direction & 0x0f) << 8);
                uniqueAnimationIndex += i & 0xFF;

                ref TextureAnimationFrame f = ref animDirection.Frames[i];
                if (f == null)
                    f = new TextureAnimationFrame(uniqueAnimationIndex, imageWidth, imageHeight);
                f.CenterX = imageCenterX;
                f.CenterY = imageCenterY;
                f.SetData(pixels);

                _picker.Set(uniqueAnimationIndex, imageWidth, imageHeight, pixels);
            }

            _usedTextures.Add(new ToRemoveInfo {AnimID = AnimID, Group = AnimGroup, Direction = Direction});

            return true;
        }


        private static unsafe void ReadFramesPixelData(ref AnimationDirection animDir)
        {
            ushort* palette = (ushort*) _reader.StartAddress;
            _reader.Skip(512);
            IntPtr dataStart = _reader.PositionAddress;

            uint frameCount = _reader.ReadUInt();

            animDir.FrameCount = (byte) frameCount;

            uint* frameOffset = (uint*) _reader.PositionAddress;
            animDir.Frames = new TextureAnimationFrame[frameCount];

            animDir.LastAccessTime = CoreGame.Ticks;

            for (int i = 0; i < frameCount; i++)
            {
                if (animDir.Frames[i] != null /*&& !animDir.Frames[i].IsDisposed*/)
                    continue;

                //animDir.Frames[i] = new AnimationFrame();

                _reader.SetData(dataStart + (int) frameOffset[i]);

                short imageCenterX = _reader.ReadShort();
                //animDir.Frames[i].CenterX = imageCenterX;

                short imageCenterY = _reader.ReadShort();
                //animDir.Frames[i].CenterY = imageCenterY;

                short imageWidth = _reader.ReadShort();
                //animDir.Frames[i].Width = imageWidth;

                short imageHeight = _reader.ReadShort();
                //animDir.Frames[i].Height = imageHeight;

                if (imageWidth <= 0 || imageHeight <= 0)
                {
<<<<<<< HEAD
                    //Service.Get<Log>().Message(LogTypes.Warning, "mul frame size is null");
=======
                    Log.Message(LogTypes.Warning, "mul frame size is null");
>>>>>>> 84cf6d0d
                    continue;
                }

                int wantSize = imageWidth * imageHeight;

                ushort[] pixels = new ushort[wantSize];

                uint header = _reader.ReadUInt();

                long pos = _reader.PositionAddress.ToInt64();
                long end = (_reader.StartAddress + (int) _reader.Length).ToInt64();

                while (header != 0x7FFF7FFF && pos < end)
                {
                    ushort runLength = (ushort) (header & 0x0FFF);

                    int x = (int) ((header >> 22) & 0x03FF);
                    if ((x & 0x0200) > 0)
                        x |= unchecked((int) 0xFFFFFE00);

                    int y = (int) ((header >> 12) & 0x3FF);
                    if ((y & 0x0200) > 0)
                        y |= unchecked((int) 0xFFFFFE00);

                    x += imageCenterX;
                    y += imageCenterY + imageHeight;

                    int block = y * imageWidth + x;
                    for (int k = 0; k < runLength; k++)
                    {
                        ushort val = palette[_reader.ReadByte()];
                        if (val > 0)
                            pixels[block] = (ushort) (0x8000 | val);
                        else
                            pixels[block] = 0;
                        block++;
                    }

                    header = _reader.ReadUInt();
                }

                int uniqueAnimationIndex =
                    ((AnimID & 0xfff) << 20) + ((AnimGroup & 0x3f) << 12) + ((Direction & 0x0f) << 8);
                uniqueAnimationIndex += i & 0xFF;

                ref TextureAnimationFrame f = ref animDir.Frames[i];
                if (f == null)
                    f = new TextureAnimationFrame(uniqueAnimationIndex, imageWidth, imageHeight);
                f.CenterX = imageCenterX;
                f.CenterY = imageCenterY;
                f.SetData(pixels);

                _picker.Set(uniqueAnimationIndex, imageWidth, imageHeight, pixels);
            }

            _usedTextures.Add(new ToRemoveInfo {AnimID = AnimID, Group = AnimGroup, Direction = Direction});
        }

        public static bool Contains(int g, int x, int y, int extra = 0) => _picker.Get(g, x, y, extra);

        public static void ClearUnusedTextures()
        {
            int count = 0;

            for (int i = 0; i < _usedTextures.Count; i++)
            {
                ToRemoveInfo info = _usedTextures[i];

                ref AnimationDirection dir = ref DataIndex[info.AnimID].Groups[info.Group].Direction[info.Direction];

                if (CoreGame.Ticks - dir.LastAccessTime >= 3000)
                {
                    for (int j = 0; j < dir.FrameCount; j++)
                    {
                        if (dir.Frames[j] != null)
                            dir.Frames[j].Dispose();
                    }

                    dir.FrameCount = 0;
                    dir.Frames = null;
                    dir.LastAccessTime = 0;

                    _usedTextures.RemoveAt(i--);
                    if (++count >= 5)
                        break;
                }
            }
        }

        private struct ToRemoveInfo
        {
            public int AnimID;
            public int Group;
            public int Direction;
        }

        private static readonly List<ToRemoveInfo> _usedTextures = new List<ToRemoveInfo>();

        private struct UOPFrameData
        {
            public IntPtr DataStart;
            public short FrameID;
            public uint PixelDataOffset;
        }
    }


    public enum ANIMATION_GROUPS
    {
        AG_NONE = 0,
        AG_LOW,
        AG_HIGHT,
        AG_PEOPLE
    }

    public enum ANIMATION_GROUPS_TYPE
    {
        MONSTER = 0,
        SEA_MONSTER,
        ANIMAL,
        HUMAN,
        EQUIPMENT,
        UNKNOWN
    }

    public enum HIGHT_ANIMATION_GROUP
    {
        HAG_WALK = 0,
        HAG_STAND,
        HAG_DIE_1,
        HAG_DIE_2,
        HAG_ATTACK_1,
        HAG_ATTACK_2,
        HAG_ATTACK_3,
        HAG_MISC_1,
        HAG_MISC_2,
        HAG_MISC_3,
        HAG_STUMBLE,
        HAG_SLAP_GROUND,
        HAG_CAST,
        HAG_GET_HIT_1,
        HAG_MISC_4,
        HAG_GET_HIT_2,
        HAG_GET_HIT_3,
        HAG_FIDGET_1,
        HAG_FIDGET_2,
        HAG_FLY,
        HAG_LAND,
        HAG_DIE_IN_FLIGHT,

        HAG_ANIMATION_COUNT
    }

    public enum PEOPLE_ANIMATION_GROUP
    {
        PAG_WALK_UNARMED = 0,
        PAG_WALK_ARMED,
        PAG_RUN_UNARMED,
        PAG_RUN_ARMED,
        PAG_STAND,
        PAG_FIDGET_1,
        PAG_FIDGET_2,
        PAG_STAND_ONEHANDED_ATTACK,
        PAG_STAND_TWOHANDED_ATTACK,
        PAG_ATTACK_ONEHANDED,
        PAG_ATTACK_UNARMED_1,
        PAG_ATTACK_UNARMED_2,
        PAG_ATTACK_TWOHANDED_DOWN,
        PAG_ATTACK_TWOHANDED_WIDE,
        PAG_ATTACK_TWOHANDED_JAB,
        PAG_WALK_WARMODE,
        PAG_CAST_DIRECTED,
        PAG_CAST_AREA,
        PAG_ATTACK_BOW,
        PAG_ATTACK_CROSSBOW,
        PAG_GET_HIT,
        PAG_DIE_1,
        PAG_DIE_2,
        PAG_ONMOUNT_RIDE_SLOW,
        PAG_ONMOUNT_RIDE_FAST,
        PAG_ONMOUNT_STAND,
        PAG_ONMOUNT_ATTACK,
        PAG_ONMOUNT_ATTACK_BOW,
        PAG_ONMOUNT_ATTACK_CROSSBOW,
        PAG_ONMOUNT_SLAP_HORSE,
        PAG_TURN,
        PAG_ATTACK_UNARMED_AND_WALK,
        PAG_EMOTE_BOW,
        PAG_EMOTE_SALUTE,
        PAG_FIDGET_3,

        PAG_ANIMATION_COUNT
    }

    public enum LOW_ANIMATION_GROUP
    {
        LAG_WALK = 0,
        LAG_RUN,
        LAG_STAND,
        LAG_EAT,
        LAG_UNKNOWN,
        LAG_ATTACK_1,
        LAG_ATTACK_2,
        LAG_ATTACK_3,
        LAG_DIE_1,
        LAG_FIDGET_1,
        LAG_FIDGET_2,
        LAG_LIE_DOWN,
        LAG_DIE_2,

        LAG_ANIMATION_COUNT
    }


    public class UOFileUopAnimation : UOFile
    {
        private const uint UOP_MAGIC_NUMBER = 0x50594D;
        private readonly int _indexFile;

        public UOFileUopAnimation(string path, int index) : base(path) => _indexFile = index;


        internal void LoadEx(ref Dictionary<ulong, UOPAnimationData> hashes)
        {
            Load();

            Seek(0);
            if (ReadInt() != UOP_MAGIC_NUMBER)
                throw new ArgumentException("Bad uop file");

            Skip(8);
            long nextblock = ReadLong();
            Skip(4);

            Seek(nextblock);

            do
            {
                int fileCount = ReadInt();
                nextblock = ReadLong();

                for (int i = 0; i < fileCount; i++)
                {
                    long offset = ReadLong();
                    int headerLength = ReadInt();
                    int compressedLength = ReadInt();
                    int decompressedLength = ReadInt();
                    ulong hash = ReadULong();
                    Skip(6);

                    if (offset == 0)
                        continue;

                    UOPAnimationData data = new UOPAnimationData((uint) (offset + headerLength),
                        (uint) compressedLength, (uint) decompressedLength, _indexFile);

                    hashes.Add(hash, data);
                }

                Seek(nextblock);
            } while (nextblock != 0);
        }
    }

    public static class GraphicHelper
    {
        private static readonly int[][] Table = new int[4][];

        private static readonly int[][] _MountIDConv =
        {
            new[] {0x3E94, 0xF3}, // Hiryu
            new[] {0x3E97, 0xC3}, // Beetle
            new[] {0x3E98, 0xC2}, // Swamp Dragon
            new[] {0x3E9A, 0xC1}, // Ridgeback
            new[] {0x3E9B, 0xC0}, // Unicorn
            new[] {0x3E9D, 0xC0}, // Unicorn
            new[] {0x3E9C, 0xBF}, // Ki-Rin
            new[] {0x3E9E, 0xBE}, // Fire Steed
            new[] {0x3E9F, 0xC8}, // Horse
            new[] {0x3EA0, 0xE2}, // Grey Horse
            new[] {0x3EA1, 0xE4}, // Horse
            new[] {0x3EA2, 0xCC}, // Brown Horse
            new[] {0x3EA3, 0xD2}, // Zostrich
            new[] {0x3EA4, 0xDA}, // Zostrich
            new[] {0x3EA5, 0xDB}, // Zostrich
            new[] {0x3EA6, 0xDC}, // Llama
            new[] {0x3EA7, 0x74}, // Nightmare
            new[] {0x3EA8, 0x75}, // Silver Steed
            new[] {0x3EA9, 0x72}, // Nightmare
            new[] {0x3EAA, 0x73}, // Ethereal Horse
            new[] {0x3EAB, 0xAA}, // Ethereal Llama
            new[] {0x3EAC, 0xAB}, // Ethereal Zostrich
            new[] {0x3EAD, 0x84}, // Ki-Rin
            new[] {0x3EAF, 0x78}, // Minax Warhorse
            new[] {0x3EB0, 0x79}, // ShadowLords Warhorse
            new[] {0x3EB1, 0x77}, // COM Warhorse
            new[] {0x3EB2, 0x76}, // TrueBritannian Warhorse
            new[] {0x3EB3, 0x90}, // Seahorse
            new[] {0x3EB4, 0x7A}, // Unicorn
            new[] {0x3EB5, 0xB1}, // Nightmare
            new[] {0x3EB6, 0xB2}, // Nightmare
            new[] {0x3EB7, 0xB3}, // Dark Nightmare
            new[] {0x3EB8, 0xBC}, // Ridgeback
            new[] {0x3EBA, 0xBB}, // Ridgeback
            new[] {0x3EBB, 0x319}, // Undead Horse
            new[] {0x3EBC, 0x317}, // Beetle
            new[] {0x3EBD, 0x31A}, // Swamp Dragon
            new[] {0x3EBE, 0x31F}, // Armored Swamp Dragon
            new[] {0x3F6F, 0x9}, // Daemon
            new[] {0x3EC3, 0x02D4}, // beetle
            new[] {0x3EC5, 0xD5}, new[] {0x3F3A, 0xD5}, new[] {0x3E90, 0x114}, // reptalon
            new[] {0x3E91, 0x115}, // cu sidhe
            new[] {0x3E92, 0x11C}, // MondainSteed01
            new[] {0x3EC6, 0x1B0}, new[] {0x3EC7, 0x4E6}, new[] {0x3EC8, 0x4E7}
        };

        public static void Load()
        {
            string path = Path.Combine(FileManager.UoFolderPath, "bodyconv.def");
            if (!File.Exists(path))
                return;

            List<int> list1 = new List<int>(),
                list2 = new List<int>(),
                list3 = new List<int>(),
                list4 = new List<int>();
            int max1 = 0, max2 = 0, max3 = 0, max4 = 0;

            using (StreamReader reader = new StreamReader(path))
            {
                string line;

                while ((line = reader.ReadLine()) != null)
                {
                    line = line.Trim();
                    if (line.Length == 0 || line[0] == '#' || line.StartsWith("\"#"))
                        continue;

                    string[] values = Regex.Split(line, @"\t|\s+", RegexOptions.IgnoreCase);

                    /*  int index = Convert.ToInt32(values[0]);
  
                      int[] anim = new int[4]
                      {
                          Convert.ToInt32(values[1]),
                          -1 ,-1 ,-1
                      };
  
                      if (values.Length >= 3)
                      {
                          anim[1] = Convert.ToInt32(values[2]);
                          if (values.Length >= 4)
                          {
                              anim[2] = Convert.ToInt32(values[3]);
                              if (values.Length >= 5)
                                  anim[3] = Convert.ToInt32(values[4]);
                          }
                      }
  
                      int startAnimID = -1;
                      int animFile = 1;
                      ushort realAnimID = 0;
                      ANIMATION_GROUPS_TYPE group = ANIMATION_GROUPS_TYPE.UNKNOWN;
  
                      if (anim[0] != -1)
                      {
                          animFile = 2;
                          realAnimID = (ushort)anim[0];
                          if (realAnimID == 68)
                              realAnimID = 122;
  
                          if (realAnimID >= 200)
                          {
                              startAnimID = ((realAnimID - 200) * 65) + 22000;
                              group = ANIMATION_GROUPS_TYPE.ANIMAL;
                          }
                          else
                          {
                              startAnimID = realAnimID * 110;
                              group = ANIMATION_GROUPS_TYPE.MONSTER;
                          }
                      }
                      else if (anim[1] != -1)
                      {
                          animFile = 3;
                          realAnimID = (ushort)anim[1];
  
                          if (realAnimID >= 200)
                          {
                              if (realAnimID >= 400)
                              {
                                  startAnimID = ((realAnimID - 400) * 175) + 35000;
                                  group = ANIMATION_GROUPS_TYPE.HUMAN;
                              }
                              else
                              {
                                  startAnimID = (realAnimID * 65) + 9000;
                                  group = ANIMATION_GROUPS_TYPE.MONSTER;
                              }
                          }
                      }
                      else if (anim[2] != -1)
                      {
                          animFile = 4;
                          realAnimID = (ushort)anim[2];
  
                          if (realAnimID >= 200)
                          {
                              if (realAnimID >= 400)
                              {
                                  startAnimID = ((realAnimID - 400) * 175) + 35000;
                                  group = ANIMATION_GROUPS_TYPE.HUMAN;
                              }
                              else
                              {
                                  startAnimID = ((realAnimID - 200) * 65) + 22000;
                                  group = ANIMATION_GROUPS_TYPE.ANIMAL;
                              }
                          }
                          else
                          {
                              startAnimID = realAnimID * 110;
                              group = ANIMATION_GROUPS_TYPE.MONSTER;
                          }
                      }
                      else if (anim[3] != -1)
                      {
                          animFile = 5;
                          realAnimID = (ushort)anim[3];
  
                          if (realAnimID == 34)
                              startAnimID = ((realAnimID - 200) * 65) + 22000;
                          else if (realAnimID >= 200)
                          {
                              if (realAnimID >= 400)
                              {
                                  startAnimID = ((realAnimID - 400) * 175) + 35000;
                                  group = ANIMATION_GROUPS_TYPE.HUMAN;
                              }
                              else
                              {
                                  startAnimID = ((realAnimID - 200) * 65) + 22000;
                                  group = ANIMATION_GROUPS_TYPE.ANIMAL;
                              }
                          }
                          else
                          {
                              startAnimID = ((realAnimID - 200) * 65) + 22000;
                              group = ANIMATION_GROUPS_TYPE.ANIMAL;
                          }
                      }
  
                      if (animFile != 1 && startAnimID != -1)
                      {
                          startAnimID = startAnimID * 4 * 3;
                      }
                      */

                    int original = System.Convert.ToInt32(values[0]);
                    int anim2 = System.Convert.ToInt32(values[1]);
                    int anim3 = -1, anim4 = -1, anim5 = -1;

                    if (values.Length >= 3)
                    {
                        anim3 = System.Convert.ToInt32(values[2]);

                        if (values.Length >= 4)
                        {
                            anim4 = System.Convert.ToInt32(values[3]);

                            if (values.Length >= 5)
                                anim5 = System.Convert.ToInt32(values[4]);
                        }
                    }


                    if (anim2 != -1)
                    {
                        if (anim2 == 68)
                            anim2 = 122;

                        if (original > max1)
                            max1 = original;

                        list1.Add(original);
                        list1.Add(anim2);
                    }

                    if (anim3 != -1)
                    {
                        if (original > max2)
                            max2 = original;
                        list2.Add(original);
                        list2.Add(anim3);
                    }

                    if (anim4 != -1)
                    {
                        if (original > max3)
                            max3 = original;
                        list3.Add(original);
                        list3.Add(anim4);
                    }

                    if (anim5 != -1)
                    {
                        if (original > max4)
                            max4 = original;
                        list4.Add(original);
                        list4.Add(anim5);
                    }
                }
            }

            Table[0] = new int[max1 + 1];

            for (int i = 0; i < Table[0].Length; ++i)
                Table[0][i] = -1;

            for (int i = 0; i < list1.Count; i += 2)
                Table[0][list1[i]] = list1[i + 1];

            Table[1] = new int[max2 + 1];

            for (int i = 0; i < Table[1].Length; ++i)
                Table[1][i] = -1;

            for (int i = 0; i < list2.Count; i += 2)
                Table[1][list2[i]] = list2[i + 1];

            Table[2] = new int[max3 + 1];

            for (int i = 0; i < Table[2].Length; ++i)
                Table[2][i] = -1;

            for (int i = 0; i < list3.Count; i += 2)
                Table[2][list3[i]] = list3[i + 1];

            Table[3] = new int[max4 + 1];

            for (int i = 0; i < Table[3].Length; ++i)
                Table[3][i] = -1;

            for (int i = 0; i < list4.Count; i += 2)
                Table[3][list4[i]] = list4[i + 1];
        }

        public static bool HasBody(int body)
        {
            if (body >= 0)
            {
                for (int i = 0; i < Table.Length; i++)
                {
                    if (body < Table[i].Length && Table[i][body] != -1)
                        return true;
                }
            }

            return false;
        }

        public static int Convert(ref int body)
        {
            if (body >= 0)
            {
                for (int i = 0; i < Table.Length; i++)
                {
                    if (body < Table[i].Length && Table[i][body] != -1)
                    {
                        body = Table[i][body];
                        return i + 2;
                    }
                }
            }

            return 1;
        }

        public static int GetBody(int type, int index)
        {
            if (type > 5 || type == 1)
                return index;

            if (index >= 0)
            {
                int[] t = Table[type - 2];
                for (int i = 0; i < t.Length; i++)
                {
                    if (t[i] == index)
                        return i;
                }
            }

            return -1;
        }
    }


    public struct IndexAnimation
    {
        public ushort Graphic { get; set; }
        public ushort Color { get; set; }
        public ANIMATION_GROUPS_TYPE Type { get; set; }
        public uint Flags { get; set; }
        public sbyte MountedHeightOffset { get; set; }
        public bool IsUOP { get; set; }

        // 100
        public AnimationGroup[] Groups { get; set; }
    }

    public struct AnimationGroup
    {
        // 5
        public AnimationDirection[] Direction;
        public UOPAnimationData UOPAnimData;
    }

    public struct AnimationDirection
    {
        public byte FrameCount;
        public long BaseAddress;
        public uint BaseSize;
        public long PatchedAddress;
        public uint PatchedSize;
        public int FileIndex;
        public long Address;
        public uint Size;
        public bool IsUOP;
        public bool IsVerdata;

        public long LastAccessTime;

        public TextureAnimationFrame[] Frames;
    }

    /*public class AnimationFrame
    {
        public short CenterX, CenterY;
        public ushort[] Pixels;
        public short Width, Height;

        public bool IsValid => Width > 0 && Height > 0 && Pixels != null && Pixels.Length > 0;
    }*/

    public class TextureAnimationFrame : SpriteTexture
    {
        public TextureAnimationFrame(int id, int width, int height) : base(width, height, false) => ID = id;

        public short CenterX { get; set; }
        public short CenterY { get; set; }

        public int ID { get; }
    }

    [StructLayout(LayoutKind.Sequential, Pack = 1)]
    public readonly struct AnimIdxBlock
    {
        public readonly uint Position;
        public readonly uint Size;
        public readonly uint Unknown;
    }

    public readonly struct EquipConvData
    {
        public EquipConvData(ushort graphic, ushort gump, ushort color)
        {
            Graphic = graphic;
            Gump = gump;
            Color = color;
        }

        public readonly ushort Graphic;
        public readonly ushort Gump;
        public readonly ushort Color;
    }

    public readonly struct UOPAnimationData
    {
        public UOPAnimationData(uint offset, uint clen, uint dlen, int index)
        {
            Offset = offset;
            CompressedLength = clen;
            DecompressedLength = dlen;
            FileIndex = index;
        }

        public readonly uint Offset;
        public readonly uint CompressedLength;
        public readonly uint DecompressedLength;
        public readonly int FileIndex;
    }
}<|MERGE_RESOLUTION|>--- conflicted
+++ resolved
@@ -1114,11 +1114,7 @@
 
                 if (imageWidth <= 0 || imageHeight <= 0)
                 {
-<<<<<<< HEAD
-                    //Service.Get<Log>().Message(LogTypes.Warning, "mul frame size is null");
-=======
                     Log.Message(LogTypes.Warning, "mul frame size is null");
->>>>>>> 84cf6d0d
                     continue;
                 }
 
