<p align="center">
    <img src="https://i.imgur.com/CgpwyIQ.png" width="190" height="200" >
</p>

An open source implementation of the Ultima Online Classic Client.

Individuals/hobbyists: support continued maintenance and development via the monthly Patreon:
<br>&nbsp;&nbsp;[![Patreon](https://raw.githubusercontent.com/wiki/ocornut/imgui/web/patreon_02.png)](http://www.patreon.com/classicuo)

Individuals/hobbyists: support continued maintenance and development via PayPal:
<br>&nbsp;&nbsp;[![PayPal](https://www.paypalobjects.com/en_US/i/btn/btn_donate_LG.gif)](https://www.paypal.com/cgi-bin/webscr?cmd=_s-xclick&hosted_button_id=9ZWJBY6MS99D8)

<a href="https://discord.gg/VdyCpjQ">
<img src="https://img.shields.io/discord/458277173208547350.svg?logo=discord"
alt="chat on Discord"></a>

[![Build status](https://ci.appveyor.com/api/projects/status/qvqctcf8oss5bqh8?svg=true)](https://ci.appveyor.com/project/andreakarasho/classicuo)
[![GitHub Actions Status](https://github.com/andreakarasho/ClassicUO/workflows/Build/badge.svg)](https://github.com/andreakarasho/ClassicUO/actions)

# Introduction
ClassicUO is an open source implementation of the Ultima Online Classic Client. This client is intended to emulate all standard client versions and is primarily tested against Ultima Online free shards.

The client is currently under heavy development but is functional. The code is based on the [FNA-XNA](https://fna-xna.github.io/) framework. C# is chosen because there is a large community of developers working on Ultima Online server emulators in C#, because FNA-XNA exists and seems reasonably suitable for creating this type of game.

ClassicUO is natively cross platform and supports:
* Windows [DirectX 11, OpenGL, Vulkan]
* Linux   [OpenGL, Vulkan]
* macOS   [Metal, OpenGL, MoltenVK]

# Download & Play!
| Platform | Link |
| --- | --- |
| Windows x64 | [Download](https://www.classicuo.eu/launcher/win-x64/ClassicUOLauncher-win-x64-release.zip) |
| Linux x64 | [Download](https://www.classicuo.eu/launcher/linux-x64/ClassicUOLauncher-linux-x64-release.zip) |
| macOS | [Download](https://www.classicuo.eu/launcher/osx/ClassicUOLauncher-osx-x64-release.zip) |

Or visit the [ClassicUO Website](https://www.classicuo.eu/)

# How to build the project

Clone repository with:
```
git clone --recursive https://github.com/andreakarasho/ClassicUO.git
```

### Windows
The binary produced will work on all supported platforms.

You'll need [Visual Studio 2019](https://www.visualstudio.com/downloads/). The free community edition should be fine. Once that
is installed:

- Open ClassicUO.sln from the root of the repository.

- Select "Debug" or "Release" at the top.

- Hit F5 to build. The output will be in the "bin/Release" or "bin/Debug" directory.

# Linux

- Open a terminal and enter the following commands.

## Ubuntu
![Ubuntu](https://assets.ubuntu.com/v1/ad9a02ac-ubuntu-orange.gif)
```bash
sudo apt update
sudo apt install dirmngr gnupg apt-transport-https ca-certificates software-properties-common lsb-release
sudo apt-key adv --keyserver hkp://keyserver.ubuntu.com:80 --recv-keys 3FA7E0328081BFF6A14DA29AA6A19B38D3D831EF
```

```
sudo apt-add-repository "deb https://download.mono-project.com/repo/ubuntu stable-`lsb_release -sc` main"
```

Check signature
```
gpg: key A6A19B38D3D831EF: public key "Xamarin Public Jenkins (auto-signing) <releng@xamarin.com>" imported
gpg: Total number processed: 1
gpg:               imported: 1
```
```bash
sudo apt install mono-complete
```

## Fedora
![Fedora](https://fedoraproject.org/w/uploads/thumb/3/3c/Fedora_logo.png/150px-Fedora_logo.png)

### Fedora 29
```bash
rpm --import "https://keyserver.ubuntu.com/pks/lookup?op=get&search=0x3FA7E0328081BFF6A14DA29AA6A19B38D3D831EF"
su -c 'curl https://download.mono-project.com/repo/centos8-stable.repo | tee /etc/yum.repos.d/mono-centos8-stable.repo'
dnf update
```

### Fedora 28
```bash
rpm --import "https://keyserver.ubuntu.com/pks/lookup?op=get&search=0x3FA7E0328081BFF6A14DA29AA6A19B38D3D831EF"
su -c 'curl https://download.mono-project.com/repo/centos7-stable.repo | tee /etc/yum.repos.d/mono-centos7-stable.repo'
dnf update
```

```bash
sudo dnf install mono-devel
```

## ArchLinux
![ArchLinux](https://www.archlinux.org/static/logos/archlinux-logo-dark-scalable.518881f04ca9.svg)

```bash
sudo pacman -S mono mono-tools
```

Verify
```bash
mono --version
```
```
Mono JIT compiler version 6.6.0.161 (tarball Tue Dec 10 10:36:32 UTC 2019)
Copyright (C) 2002-2014 Novell, Inc, Xamarin Inc and Contributors. www.mono-project.com
    TLS:           __thread
    SIGSEGV:       altstack
    Notifications: epoll
    Architecture:  amd64
    Disabled:      none
    Misc:          softdebug
    Interpreter:   yes
    LLVM:          yes(610)
    Suspend:       hybrid
    GC:            sgen (concurrent by default)
```

- Navigate to ClassicUO scripts folder:
  `cd /your/path/to/ClassicUO/scripts`

- Execute `build.sh` script. If you want build a debug version of ClassicUO just pass "debug" as argument like: `./build.sh debug`.
  Probably you have to set the `build.sh` file executable with with the command `chmod -x build.sh`

- Navigate to `/your/path/to/ClassicUO/bin/[Debug or Release]`


### macOS
All the commands should be executed in terminal. All global package installs should be done only if not yet installed.

- Install Homebrew, a package manager for macOS (if not yet installed):
  Follow instructions on https://brew.sh/

- Install Mono (https://www.mono-project.com/):
  `brew install mono`

- Install NuGet, a package manager for .NET (https://docs.microsoft.com/en-us/nuget/):
  `brew install nuget`

- Navigate to ClassicUO root folder:
  `cd /your/path/to/ClassicUO`

- Restore packages (https://docs.microsoft.com/en-us/nuget/reference/cli-reference/cli-ref-restore):
  `nuget restore`

- Build:
  - Debug version: `msbuild /t:Rebuild /p:Configuration=Debug`
  - Release version: `msbuild /t:Rebuild /p:Configuration=Release`

- Run ClassicUO via Mono:
  - Debug version: `DYLD_LIBRARY_PATH=./bin/Debug/osx/ mono ./bin/Debug/ClassicUO.exe`
  - Release version: `DYLD_LIBRARY_PATH=./bin/Release/osx/ mono ./bin/Release/ClassicUO.exe`

After the first run, ignore the error message and a new file called `settings.json` will be automatically created in the directory that contains ClassicUO.exe.

Other useful commands:
- `msbuild /t:Clean /p:Configuration=Debug`
- `msbuild /t:Clean /p:Configuration=Release`

# Contribute
Everyone is welcome to contribute! The GitHub issues and project tracker are kept up to date with tasks that need work.

# Legal
The code itself has been written using the following projects as a reference:

* [OrionUO](https://github.com/hotride/orionuo)
* [Razor](https://github.com/msturgill/razor)
* [UltimaXNA](https://github.com/ZaneDubya/UltimaXNA)
* [ServUO](https://github.com/servuo/servuo)

<<<<<<< HEAD
This work is released under the BSD-4 license. This project does not distribute any copyrighted game assets. In order to run this client you'll need to legally obtain a copy of the Ultima Online Classic Client.
=======
This work is released under the BSD 4 license. This project does not distribute any copyrighted game assets. In order to run this client you'll need to legally obtain a copy of the Ultima Online Classic Client.
>>>>>>> 14538f85
Using a custom client to connect to official UO servers is strictly forbidden. We do not assume any responsibility of the usage of this client.

Ultima Online(R) © 2020 Electronic Arts Inc. All Rights Reserved.<|MERGE_RESOLUTION|>--- conflicted
+++ resolved
@@ -180,11 +180,7 @@
 * [UltimaXNA](https://github.com/ZaneDubya/UltimaXNA)
 * [ServUO](https://github.com/servuo/servuo)
 
-<<<<<<< HEAD
-This work is released under the BSD-4 license. This project does not distribute any copyrighted game assets. In order to run this client you'll need to legally obtain a copy of the Ultima Online Classic Client.
-=======
 This work is released under the BSD 4 license. This project does not distribute any copyrighted game assets. In order to run this client you'll need to legally obtain a copy of the Ultima Online Classic Client.
->>>>>>> 14538f85
 Using a custom client to connect to official UO servers is strictly forbidden. We do not assume any responsibility of the usage of this client.
 
 Ultima Online(R) © 2020 Electronic Arts Inc. All Rights Reserved.