--- conflicted
+++ resolved
@@ -27,15 +27,11 @@
 * Linux
 * MacOS
 
-<<<<<<< HEAD
-# Building (Windows)
-=======
 # Download & Play!
 Follow the [Wiki](https://github.com/andreakarasho/ClassicUO/wiki) to setup correctly ClassicUO
 
 # Code building
 ### Windows
->>>>>>> d1f5c591
 The binary produced will work on all supported platforms.
 
 You'll need [Visual Studio 2019](https://www.visualstudio.com/downloads/). The free community edition should be fine. Once that
@@ -91,12 +87,6 @@
 - `msbuild /t:Clean`
 - `msbuild /t:Clean /p:Configuration=Release`
 - `msbuild /t:RestorePackages`
-<<<<<<< HEAD
-
-# Running
-Follow the [Wiki](https://github.com/andreakarasho/ClassicUO/wiki) to setup correctly ClassicUO
-=======
->>>>>>> d1f5c591
 
 # Contribute
 Everyone is welcome to contribute! The GitHub issues and project tracker are kept up to date with tasks that need work.
@@ -111,8 +101,4 @@
 
 This work is released under the GPLv3 license. This project does not distribute any copyrighted game assets. In order to run this client you'll need to legally obtain a copy of the Ultima Online Classic Client.
 
-<<<<<<< HEAD
-Ultima Online(R) © 2019 Electronic Arts Inc. All Rights Reserved.
-=======
-Ultima Online(R) © 2020 Electronic Arts Inc. All Rights Reserved.
->>>>>>> d1f5c591
+Ultima Online(R) © 2020 Electronic Arts Inc. All Rights Reserved.