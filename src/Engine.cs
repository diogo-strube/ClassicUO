#region license

//  Copyright (C) 2018 ClassicUO Development Community on Github
//
//	This project is an alternative client for the game Ultima Online.
//	The goal of this is to develop a lightweight client considering 
//	new technologies.  
//      
//  This program is free software: you can redistribute it and/or modify
//  it under the terms of the GNU General Public License as published by
//  the Free Software Foundation, either version 3 of the License, or
//  (at your option) any later version.
//
//  This program is distributed in the hope that it will be useful,
//  but WITHOUT ANY WARRANTY; without even the implied warranty of
//  MERCHANTABILITY or FITNESS FOR A PARTICULAR PURPOSE.  See the
//  GNU General Public License for more details.
//
//  You should have received a copy of the GNU General Public License
//  along with this program.  If not, see <https://www.gnu.org/licenses/>.

#endregion

using System;
using System.Diagnostics;
using System.IO;
using System.Linq;
using System.Reflection;
using System.Runtime.InteropServices;
using System.Text;

using ClassicUO.Configuration;
using ClassicUO.Game;
using ClassicUO.Game.Managers;
using ClassicUO.Game.Scenes;
using ClassicUO.Game.UI.Gumps;
using ClassicUO.Input;
using ClassicUO.IO;
using ClassicUO.IO.Resources;
using ClassicUO.Network;
using ClassicUO.Renderer;
using ClassicUO.Utility;
using ClassicUO.Utility.Logging;

using Microsoft.Xna.Framework;
using Microsoft.Xna.Framework.Graphics;

using SDL2;

namespace ClassicUO
{
    internal class DebugInfo
    {
        public int MobilesRendered { get; set; }
        public int ItemsRendered { get; set; }
        public int StaticsRendered { get; set; }
        public int MultiRendered { get; set; }
        public int LandsRendered { get; set; }
        public int EffectsRendered { get; set; }

        public void Reset()
        {
            MobilesRendered = ItemsRendered = StaticsRendered = MultiRendered = LandsRendered = EffectsRendered = 0;
        }
    }

    //internal class Window
    //{
    //    private Engine _engine;

    //    public Window(Engine engine)
    //    {
    //        _engine = engine;
    //    }

    //    public int X
    //    {
    //        get => _engine.Window.ClientBounds.X;
    //        set
    //        {
    //            _engine.Window.
    //        }
    //    }
    //}

    internal class Engine : Microsoft.Xna.Framework.Game
    { 
        private const int MIN_FPS = 15;
        private const int MAX_FPS = 250;
        private const int LOGIN_SCREEN_FPS = 60;

        private static int _fpsLimit = 30;
        private static Engine _engine;
        private readonly GraphicsDeviceManager _graphicDeviceManager;
        private Batcher2D _batcher;
        private double _currentFpsTime;
        private ProfileManager _profileManager;
        private SceneManager _sceneManager;
        private InputManager _inputManager;
        private double _statisticsTimer;
        private float _time;
        private int _totalFrames;
        private UIManager _uiManager;
        private Settings _settings;
        private DebugInfo _debugInfo;
        private bool _isRunningSlowly;
        private bool _isMaximized;

        private Engine()
        {
<<<<<<< HEAD
            LoadSettings();

            if (_settings.FixedTimeStep)
                TargetElapsedTime = TimeSpan.FromSeconds(1.0f / MAX_FPS);
            else
                IsFixedTimeStep = false;
=======
            //IsFixedTimeStep = false;
            TargetElapsedTime = TimeSpan.FromSeconds(1.0f / MAX_FPS);
>>>>>>> cc2ebce8

            _graphicDeviceManager = new GraphicsDeviceManager(this);
            _graphicDeviceManager.PreparingDeviceSettings += (sender, e) => e.GraphicsDeviceInformation.PresentationParameters.RenderTargetUsage = RenderTargetUsage.PreserveContents;

            if (_graphicDeviceManager.GraphicsDevice.Adapter.IsProfileSupported(GraphicsProfile.HiDef))
                _graphicDeviceManager.GraphicsProfile = GraphicsProfile.HiDef;
            _graphicDeviceManager.PreferredDepthStencilFormat = DepthFormat.Depth24Stencil8;
            _graphicDeviceManager.SynchronizeWithVerticalRetrace = false;
            _graphicDeviceManager.ApplyChanges();

            Window.ClientSizeChanged += (sender, e) =>
            {
                _graphicDeviceManager.PreferredBackBufferWidth = Window.ClientBounds.Width;
                _graphicDeviceManager.PreferredBackBufferHeight = Window.ClientBounds.Height;
                _graphicDeviceManager.ApplyChanges();
            };
            Window.AllowUserResizing = true;
        }

        public static Batcher2D Batcher => _engine._batcher;

        protected float IntervalFixedUpdate { get; private set; }

        public static int FpsLimit
        {
            get => _fpsLimit;
            set
            {
                if (_fpsLimit != value)
                {
                    _fpsLimit = value;

                    if (_fpsLimit < MIN_FPS)
                        _fpsLimit = MIN_FPS;
                    else if (_fpsLimit > MAX_FPS)
                        _fpsLimit = MAX_FPS;
                    FrameDelay[0] = FrameDelay[1] = (uint) (1000 / _fpsLimit);

                    _engine.IntervalFixedUpdate = 1000.0f / _fpsLimit;
                }
            }
        }

        public static Version Version { get; } = new Version(0, 0, 0, 1);

        public static int CurrentFPS { get; private set; }

        /// <summary>
        ///     Total game time in milliseconds
        /// </summary>
        public static long Ticks { get; private set; }

        /// <summary>
        ///     Milliseconds from last frame
        /// </summary>
        public static long TicksFrame { get; private set; }

        public static uint[] FrameDelay { get; } = new uint[2];

        public static bool IsFullScreen
        {
            get => _engine._isMaximized;
            set
            {
                if (_engine._isMaximized == value)
                    return;

                _engine._isMaximized = value;

                IntPtr wnd = SDL.SDL_GL_GetCurrentWindow();

                if (value)
                    SDL.SDL_MaximizeWindow(wnd);
                else
                    SDL.SDL_RestoreWindow(wnd);
            }
        }

        public static int WindowWidth
        {
            get => _engine._graphicDeviceManager.PreferredBackBufferWidth;
            set
            {
                _engine._graphicDeviceManager.PreferredBackBufferWidth = value;
                _engine._graphicDeviceManager.ApplyChanges();
            }
        }

        public static int WindowHeight
        {
            get => _engine._graphicDeviceManager.PreferredBackBufferHeight;
            set
            {
                _engine._graphicDeviceManager.PreferredBackBufferHeight = value;
                _engine._graphicDeviceManager.ApplyChanges();
            }
        }

        public static UIManager UI => _engine._uiManager;

        public static InputManager Input => _engine._inputManager;

        public static ProfileManager Profile => _engine._profileManager;

        public static Settings GlobalSettings => _engine._settings;

        public static SceneManager SceneManager => _engine._sceneManager;

        public static string ExePath { get; private set; }

        public static DebugInfo DebugInfo => _engine._debugInfo;

        public static bool IsRunningSlowly => _engine._isRunningSlowly;


        [DllImport("kernel32.dll", CharSet = CharSet.Unicode, SetLastError = true)]
        [return: MarshalAs(UnmanagedType.Bool)]
        private static extern bool SetDllDirectory(string lpPathName);



        private static void Main(string[] args)
        {
            Configure();

            using (_engine = new Engine())
                _engine.Run();
        }

        public static void Quit()
        {
            _engine.Exit();
        }



        private static void Configure()
        {
            Log.Start(LogTypes.All);
            ExePath = Directory.GetCurrentDirectory();

#if !DEBUG
            AppDomain.CurrentDomain.UnhandledException += async (sender, e) =>
            {
                string msg = e.ExceptionObject.ToString();
                Log.Message(LogTypes.Panic, msg);
                string path = Path.Combine(ExePath, "Logs");

                if (!Directory.Exists(path))
                    Directory.CreateDirectory(path);

                using (LogFile crashfile = new LogFile(path, "crash.txt"))
                    await crashfile.WriteAsync(msg);
            };
#endif
            // We can use the mono's dllmap feature, but 99% of people use VS to compile.
            if (Environment.OSVersion.Platform != PlatformID.MacOSX && Environment.OSVersion.Platform != PlatformID.Unix)
            {
                string libsPath = Path.Combine(ExePath, "libs", Environment.Is64BitProcess ? "x64" : "x86");

                SetDllDirectory(libsPath);
            }

            Environment.SetEnvironmentVariable("FNA_GRAPHICS_ENABLE_HIGHDPI", "1");
            Environment.SetEnvironmentVariable("FNA_OPENGL_BACKBUFFER_SCALE_NEAREST", "1");
            Environment.SetEnvironmentVariable(SDL.SDL_HINT_MOUSE_FOCUS_CLICKTHROUGH, "1");
        }


        protected void LoadSettings()
        {
            _settings = ConfigurationResolver.Load<Settings>(Path.Combine(ExePath, "settings.json"));

            if (_settings == null)
            {
                Log.Message(LogTypes.Trace, "settings.json file was not found creating default");
                _settings = new Settings();
                _settings.Save();
                Quit();

                return;
            }
        }


        protected override void Initialize()
        {
            Log.NewLine();
            Log.NewLine();

            Log.Message(LogTypes.Trace, $"Starting ClassicUO - {Version}", ConsoleColor.Cyan);

            Log.NewLine();
            Log.NewLine();

            Log.Message(LogTypes.Trace, "Checking for Ultima Online installation...");
            Log.PushIndent();

            try
            {
                FileManager.UoFolderPath = _settings.UltimaOnlineDirectory;
            }
            catch (FileNotFoundException e)
            {
                Log.Message(LogTypes.Error, "Wrong Ultima Online installation folder.");

                throw e;
            }

            Log.Message(LogTypes.Trace, "Done!");          
            Log.Message(LogTypes.Trace, $"Ultima Online installation folder: {FileManager.UoFolderPath}");
            Log.PopIndent();

            Log.Message(LogTypes.Trace, "Loading files...");
            Log.PushIndent();
            FileManager.LoadFiles();
            Log.PopIndent();


            uint[] hues = FileManager.Hues.CreateShaderColors();

            _batcher = new Batcher2D(GraphicsDevice);

            int size = FileManager.Hues.HuesCount;

            Texture2D texture0 = new Texture2D(GraphicsDevice, 32, size);
            texture0.SetData(hues, 0, size);
            Texture2D texture1 = new Texture2D(GraphicsDevice, 32, size);
            texture1.SetData(hues, size, size);
            GraphicsDevice.Textures[1] = texture0;
            GraphicsDevice.Textures[2] = texture1;


            _inputManager = new InputManager();
            _uiManager = new UIManager();
            _profileManager = new ProfileManager();
            _sceneManager = new SceneManager();
            Log.Message(LogTypes.Trace, "Network calibration...");
            Log.PushIndent();
            PacketHandlers.Load();
            PacketsTable.AdjustPacketSizeByVersion(FileManager.ClientVersion);
            Log.Message(LogTypes.Trace, "Done!");
            Log.PopIndent();

            FpsLimit = LOGIN_SCREEN_FPS;

            _debugInfo = new DebugInfo();
            _uiManager.Add(new DebugGump());          

            base.Initialize();
        }


        protected override void LoadContent()
        {
            Log.Message(LogTypes.Trace, "Loading plugins...");
            Log.PushIndent();
            Plugin.Create(@".\Assistant\Razor.dll");
            Log.Message(LogTypes.Trace, "Done!");
            Log.PopIndent();

            _sceneManager.ChangeScene(ScenesType.Login);
            base.LoadContent();           
        }

        protected override void UnloadContent()
        {   
            _inputManager.Dispose();
            _sceneManager.CurrentScene?.Unload();
            _settings.Save();
            Plugin.OnClosing();
            base.UnloadContent();
        }

        protected override void Update(GameTime gameTime)
        {
            if (Profiler.InContext("OutOfContext"))
                Profiler.ExitContext("OutOfContext");
            Profiler.EnterContext("Update");
            double totalms = gameTime.TotalGameTime.TotalMilliseconds;
            double framems = gameTime.ElapsedGameTime.TotalMilliseconds;
            Ticks = (long) totalms;
            TicksFrame = (long) framems;
            _currentFpsTime += gameTime.ElapsedGameTime.TotalSeconds;

            if (_currentFpsTime >= 1.0)
            {
                CurrentFPS = _totalFrames;
                _totalFrames = 0;
                _currentFpsTime = 0;
            }

            // ###############################
            // This should be the right order
            OnNetworkUpdate(totalms, framems);
            OnInputUpdate(totalms, framems);
            OnUIUpdate(totalms, framems);
            OnUpdate(totalms, framems);
            // ###############################
            Profiler.ExitContext("Update");

            _time += (float)framems;

            if (_time > IntervalFixedUpdate)
            {
                _time = _time % IntervalFixedUpdate;
                Profiler.EnterContext("FixedUpdate");
                OnFixedUpdate(totalms, framems);
                Profiler.ExitContext("FixedUpdate");
            }
            else
            {
                SuppressDraw();
            }

            base.Update(gameTime);
            Profiler.EnterContext("OutOfContext");
        }

        protected override void Draw(GameTime gameTime)
        {
            _isRunningSlowly = gameTime.IsRunningSlowly;
            _debugInfo.Reset();

            Profiler.EndFrame();
            Profiler.BeginFrame();

            if (Profiler.InContext("OutOfContext"))
                Profiler.ExitContext("OutOfContext");
            Profiler.EnterContext("RenderFrame");

            _totalFrames++;

            if (_sceneManager.CurrentScene.IsLoaded)
                _sceneManager.CurrentScene.Draw(_batcher);

            GraphicsDevice.Clear(Color.Transparent);
            _batcher.Begin();
            UI.Draw(_batcher);
            _batcher.End();

            Profiler.ExitContext("RenderFrame");
            Profiler.EnterContext("OutOfContext");
            UpdateWindowCaption(gameTime);

            base.Draw(gameTime);
        }

        private void UpdateWindowCaption(GameTime gameTime)
        {
            if (!_settings.Profiler)
                return;

            double timeDraw = Profiler.GetContext("RenderFrame").TimeInContext;
            double timeUpdate = Profiler.GetContext("Update").TimeInContext;
            double timeFixedUpdate = Profiler.GetContext("FixedUpdate").TimeInContext;
            double timeOutOfContext = Profiler.GetContext("OutOfContext").TimeInContext;
            double timeTotalCheck = timeOutOfContext + timeDraw + timeUpdate + timeFixedUpdate;
            double timeTotal = Profiler.TrackedTime;
            double avgDrawMs = Profiler.GetContext("RenderFrame").AverageTime;
            Window.Title = string.Format("ClassicUO - Draw:{0:0.0}% Update:{1:0.0}% Fixed:{2:0.0}% AvgDraw:{3:0.0}ms {4} - FPS: {5}", 100d * (timeDraw / timeTotal), 100d * (timeUpdate / timeTotal), 100d * (timeFixedUpdate / timeTotal), avgDrawMs, gameTime.IsRunningSlowly ? "*" : string.Empty, CurrentFPS);
        }

        private void OnInputUpdate(double totalMS, double frameMS)
        {
            Mouse.Update();
        }

        private void OnNetworkUpdate(double totalMS, double frameMS)
        {
            if (NetClient.LoginSocket.IsDisposed && NetClient.LoginSocket.IsConnected)
                NetClient.LoginSocket.Disconnect();
            else if (!NetClient.Socket.IsConnected)
            {
                NetClient.LoginSocket.Update();
                UpdateSockeStats(NetClient.LoginSocket, totalMS);
            }
            else if (!NetClient.Socket.IsDisposed)
            {
                NetClient.Socket.Update();
                UpdateSockeStats(NetClient.Socket, totalMS);
            }
        }

        private void UpdateSockeStats(NetClient socket, double totalMS)
        {
            if (_statisticsTimer < totalMS)
            {
                socket.Statistics.Update();
                _statisticsTimer = totalMS + 500;
            }
        }

        private void OnUIUpdate(double totalMS, double frameMS)
        {
            UI.Update(totalMS, frameMS);
        }

        private void OnUpdate(double totalMS, double frameMS)
        {
            if (_sceneManager.CurrentScene.IsLoaded)
                _sceneManager.CurrentScene.Update(totalMS, frameMS);
        }

        private void OnFixedUpdate(double totalMS, double frameMS)
        {
            if (_sceneManager.CurrentScene.IsLoaded)
                _sceneManager.CurrentScene.FixedUpdate(totalMS, frameMS);
        }
    }
}<|MERGE_RESOLUTION|>--- conflicted
+++ resolved
@@ -108,17 +108,12 @@
 
         private Engine()
         {
-<<<<<<< HEAD
             LoadSettings();
 
             if (_settings.FixedTimeStep)
                 TargetElapsedTime = TimeSpan.FromSeconds(1.0f / MAX_FPS);
             else
                 IsFixedTimeStep = false;
-=======
-            //IsFixedTimeStep = false;
-            TargetElapsedTime = TimeSpan.FromSeconds(1.0f / MAX_FPS);
->>>>>>> cc2ebce8
 
             _graphicDeviceManager = new GraphicsDeviceManager(this);
             _graphicDeviceManager.PreparingDeviceSettings += (sender, e) => e.GraphicsDeviceInformation.PresentationParameters.RenderTargetUsage = RenderTargetUsage.PreserveContents;
