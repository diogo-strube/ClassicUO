--- conflicted
+++ resolved
@@ -47,11 +47,7 @@
 
         public static void ToggleWarMode()
         {
-<<<<<<< HEAD
             SetWarMode(!World.Player.InWarMode);
-=======
-            Socket.Send(new PChangeWarMode(!World.Player.InWarMode));
->>>>>>> ad778f01
         }
 
         public static void SetWarMode(bool state)
