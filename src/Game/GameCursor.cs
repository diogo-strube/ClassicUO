﻿#region license

//  Copyright (C) 2019 ClassicUO Development Community on Github
//
//	This project is an alternative client for the game Ultima Online.
//	The goal of this is to develop a lightweight client considering 
//	new technologies.  
//      
//  This program is free software: you can redistribute it and/or modify
//  it under the terms of the GNU General Public License as published by
//  the Free Software Foundation, either version 3 of the License, or
//  (at your option) any later version.
//
//  This program is distributed in the hope that it will be useful,
//  but WITHOUT ANY WARRANTY; without even the implied warranty of
//  MERCHANTABILITY or FITNESS FOR A PARTICULAR PURPOSE.  See the
//  GNU General Public License for more details.
//
//  You should have received a copy of the GNU General Public License
//  along with this program.  If not, see <https://www.gnu.org/licenses/>.

#endregion

using System;
<<<<<<< HEAD
using System.Runtime.CompilerServices;
=======
using System.Collections.Generic;

using ClassicUO.Configuration;
>>>>>>> ed6a52dc
using ClassicUO.Game.Data;
using ClassicUO.Game.GameObjects;
using ClassicUO.Game.Managers;
using ClassicUO.Game.Scenes;
using ClassicUO.Game.UI;
using ClassicUO.Game.UI.Controls;
using ClassicUO.Game.UI.Gumps;
using ClassicUO.Input;
using ClassicUO.IO;
using ClassicUO.Renderer;
using ClassicUO.Utility.Collections;

using Microsoft.Xna.Framework;
using Microsoft.Xna.Framework.Graphics;

using SDL2;

namespace ClassicUO.Game
{
    internal sealed class GameCursor
    {
        private static readonly ushort[,] _cursorData = new ushort[2, 16]
        {
            {
                0x206A, 0x206B, 0x206C, 0x206D, 0x206E, 0x206F, 0x2070, 0x2071, 0x2072, 0x2073, 0x2074, 0x2075, 0x2076, 0x2077, 0x2078, 0x2079
            },
            {
                0x2053, 0x2054, 0x2055, 0x2056, 0x2057, 0x2058, 0x2059, 0x205A, 0x205B, 0x205C, 0x205D, 0x205E, 0x205F, 0x2060, 0x2061, 0x2062
            }
        };

        private readonly Texture2D _aura;
        private readonly int[,] _cursorOffset = new int[2, 16];

        private readonly CursorInfo[,] _cursorPixels = new CursorInfo[2, 16];
        private readonly Tooltip _tooltip;
        private Vector3 _auraVector = new Vector3(0, 13, 0);
        private RenderedText _targetDistanceText = RenderedText.Create(String.Empty, 0x0481, style: FontStyle.BlackBorder);

        private IntPtr _cursor, _surface;
        private UOTexture _draggedItemTexture;
        private Graphic _graphic = 0x2073;

        private ItemHold _itemHold;
        private bool _needGraphicUpdate = true;
        private Point _offset;

        public GameCursor()
        {
            short ww = 0;
            short hh = 0;
            uint[] data = CircleOfTransparency.CreateTexture(25, ref ww, ref hh);

            for (int i = 0; i < data.Length; i++)
            {
                ref uint pixel = ref data[i];

                if (pixel != 0)
                {
                    ushort value = (ushort) (pixel << 3);

                    if (value > 0xFF)
                        value = 0xFF;

                    pixel = (uint) ((value << 24) | (value << 16) | (value << 8) | value);
                }
            }

            _aura = new Texture2D(CUOEnviroment.Client.GraphicsDevice, ww, hh);
            _aura.SetData(data);

            _tooltip = new Tooltip();

            for (int i = 0; i < 2; i++)
            {
                for (int j = 0; j < 16; j++)
                {
                    ushort id = _cursorData[i, j];

                    ushort[] pixels = FileManager.Art.ReadStaticArt(id, out short w, out short h, out _);

                    if (i == 0)
                    {
                        if (pixels != null && pixels.Length > 0)
                        {
                            float offX = 0;
                            float offY = 0;
                            float dw = w;
                            float dh = h;

                            if (id == 0x206A)
                                offX = -4f;
                            else if (id == 0x206B)
                                offX = -dw + 3f;
                            else if (id == 0x206C)
                            {
                                offX = -dw + 3f;
                                offY = -(dh / 2f);
                            }
                            else if (id == 0x206D)
                            {
                                offX = -dw;
                                offY = -dh;
                            }
                            else if (id == 0x206E)
                            {
                                offX = -(dw * 0.66f);
                                offY = -dh;
                            }
                            else if (id == 0x206F)
                                offY = -dh + 4f;
                            else if (id == 0x2070)
                                offY = -dh + 4f;
                            else if (id == 0x2075)
                                offY = -4f;
                            else if (id == 0x2076)
                            {
                                offX = -12f;
                                offY = -14f;
                            }
                            else if (id == 0x2077)
                            {
                                offX = -(dw / 2f);
                                offY = -(dh / 2f);
                            }
                            else if (id == 0x2078)
                                offY = -(dh * 0.66f);
                            else if (id == 0x2079) offY = -(dh / 2f);

                            switch (id)
                            {
                                case 0x206B:
                                    offX = -29;
                                    offY = -1;

                                    break;

                                case 0x206C:
                                    offX = -41;
                                    offY = -9;

                                    break;

                                case 0x206D:
                                    offX = -36;
                                    offY = -25;

                                    break;

                                case 0x206E:
                                    offX = -14;
                                    offY = -33;

                                    break;

                                case 0x206F:
                                    offX = -2;
                                    offY = -26;

                                    break;

                                case 0x2070:
                                    offX = -3;
                                    offY = -8;

                                    break;

                                case 0x2071:
                                    offX = -1;
                                    offY = -1;

                                    break;

                                case 0x206A:
                                    offX = -4;
                                    offY = -2;

                                    break;

                                case 0x2075:
                                    offX = -2;
                                    offY = -10;

                                    break;
                            }

                            //if (offX == 0 && offY == 0)
                            //{
                            //    offX = -1;
                            //    offY = -1;
                            //}

                            _cursorOffset[0, j] = (int) offX;
                            _cursorOffset[1, j] = (int) offY;
                        }
                        else
                        {
                            _cursorOffset[0, j] = 0;
                            _cursorOffset[1, j] = 0;
                        }
                    }

                    if (pixels != null && pixels.Length != 0) _cursorPixels[i, j] = new CursorInfo(pixels, w, h);
                }
            }
        }

        public Graphic Graphic
        {
            get => _graphic;
            set
            {
                if (_graphic != value)
                {
                    _graphic = value;
                    _needGraphicUpdate = true;
                }
            }
        }

        public bool IsLoading { get; set; }
        public bool IsDraggingCursorForced { get; set; }


        public void SetDraggedItem(ItemHold hold, Point? offset)
        {
            _itemHold = hold;
            _draggedItemTexture = FileManager.Art.GetTexture(_itemHold.DisplayedGraphic);
            if (_draggedItemTexture == null)
                return;

            float scale = 1;
            if (ProfileManager.Current != null && ProfileManager.Current.ScaleItemsInsideContainers)
                scale = UIManager.ContainerScale;

            _offset.X = (int) ((_draggedItemTexture.Width >> 1) * scale);
            _offset.Y = (int) ((_draggedItemTexture.Height >> 1) * scale);

            if (offset.HasValue)
            {
                _offset -= offset.Value;
            }
        }

        public unsafe void Update(double totalMS, double frameMS)
        {
            Graphic = AssignGraphicByState();

            if (_needGraphicUpdate)
            {
                _needGraphicUpdate = false;

                if (Settings.GlobalSettings.RunMouseInASeparateThread)
                {
                    if (_cursor != IntPtr.Zero)
                        SDL.SDL_FreeCursor(_cursor);

                    ushort id = Graphic;

                    if (id < 0x206A)
                        id -= 0x2053;
                    else
                        id -= 0x206A;
                    int war = World.InGame && World.Player.InWarMode ? 1 : 0;

                    CursorInfo info = _cursorPixels[war, id];

                    fixed (ushort* ptr = info.Pixels)
                        _surface = SDL.SDL_CreateRGBSurfaceWithFormatFrom((IntPtr) ptr, info.Width, info.Height, 16, info.Width << 1, SDL.SDL_PIXELFORMAT_ARGB1555);

                    if (_surface != IntPtr.Zero)
                    {
                        int hotX = -_cursorOffset[0, id];
                        int hotY = -_cursorOffset[1, id];

                        _cursor = SDL.SDL_CreateColorCursor(_surface, hotX, hotY);
                        SDL.SDL_SetCursor(_cursor);
                        SDL.SDL_FreeSurface(_surface);
                    }
                }
            }

            if (_itemHold != null && _itemHold.Enabled)
                _draggedItemTexture.Ticks = (long) totalMS;
        }

        private static Vector3 _vec = Vector3.Zero;
        public void Draw(UltimaBatcher2D sb)
        {
            if (TargetManager.IsTargeting && ProfileManager.Current != null)
            {
                if (TargetManager.TargetingState == CursorTarget.MultiPlacement)
                {
                    if (World.CustomHouseManager != null && World.CustomHouseManager.SelectedGraphic != 0)
                    {
                        Vector3 hue = Vector3.Zero;

                        RawList<CustomBuildObject> list = new RawList<CustomBuildObject>();

                        if (!World.CustomHouseManager.CanBuildHere(list, out var type))
                        {
                            hue.X = 0x0021;
                            hue.Y = 1;
                        }

                        if (list.Count != 0)
                        {
                            if (SelectedObject.LastObject is GameObject selectedObj)
                            {
                                int z = 0;

                                if (selectedObj.Z < World.CustomHouseManager.MinHouseZ)
                                {
                                    if (selectedObj.X >= World.CustomHouseManager.StartPos.X && selectedObj.X <= World.CustomHouseManager.EndPos.X - 1 &&
                                        selectedObj.Y >= World.CustomHouseManager.StartPos.Y && selectedObj.Y <= World.CustomHouseManager.EndPos.Y - 1)
                                    {
                                        if (type != CUSTOM_HOUSE_BUILD_TYPE.CHBT_STAIR)
                                            z += 7;
                                    }
                                }                           

                                int startX = selectedObj.RealScreenPosition.X + Math.Max(0, ProfileManager.Current.GameWindowPosition.X);
                                int startY = selectedObj.RealScreenPosition.Y + Math.Max(0, ProfileManager.Current.GameWindowPosition.Y);

                                GameScene gs = CUOEnviroment.Client.GetScene<GameScene>();
                                float scale = gs?.Scale ?? 1;

                                foreach (CustomBuildObject item in list)
                                {
                                    int x = startX + (item.X - item.Y) * 22;
                                    int y = startY + (item.X + item.Y) * 22 - ((item.Z + z) * 4);

                                    var texture = FileManager.Art.GetTexture(item.Graphic);

                                    x -= ((texture.Width >> 1) - 22);
                                    y -= ((texture.Height - 44));

                                    sb.Draw2D(texture, (int)(x / scale), (int)(y / scale), texture.Width / scale, texture.Height / scale, ref hue);
                                    //sb.DrawSprite(texture, x, y, false, ref hue);
                                }
                            }                           
                        }
                    }
                }

                if (ProfileManager.Current.AuraOnMouse)
                {
                    ushort id = Graphic;

                    if (id < 0x206A)
                        id -= 0x2053;
                    else
                        id -= 0x206A;

                    int hotX = _cursorOffset[0, id];
                    int hotY = _cursorOffset[1, id];

                    switch (TargetManager.TargeringType)
                    {
                        case TargetType.Neutral:
                            _auraVector.X = 0x03B2;

                            break;

                        case TargetType.Harmful:
                            _auraVector.X = 0x0023;

                            break;

                        case TargetType.Beneficial:
                            _auraVector.X = 0x005A;

                            break;
                    }

                    sb.Draw2D(_aura, Mouse.Position.X + hotX - (25 >> 1), Mouse.Position.Y + hotY - (25 >> 1), ref _auraVector);
                }

                if (ProfileManager.Current.ShowTargetRangeIndicator)
                {
                    GameScene gs = CUOEnviroment.Client.GetScene<GameScene>();

                    if (gs != null && gs.IsMouseOverViewport)
                    {
                        if (SelectedObject.Object is GameObject obj)
                        {
                            _targetDistanceText.Text = obj.Distance.ToString();

                            _targetDistanceText.Draw(sb, Mouse.Position.X - 25, Mouse.Position.Y - 20, 0);
                        }
                    }
                }
            }

           
            if (_itemHold != null && _itemHold.Enabled && !_itemHold.Dropped)
            {
                float scale = 1;

                if (ProfileManager.Current != null && ProfileManager.Current.ScaleItemsInsideContainers)
                    scale = UIManager.ContainerScale;

                int x = Mouse.Position.X - _offset.X;
                int y = Mouse.Position.Y - _offset.Y;

                Vector3 hue = Vector3.Zero;
                ShaderHuesTraslator.GetHueVector(ref hue, _itemHold.Hue, _itemHold.IsPartialHue, _itemHold.HasAlpha ? .5f : 0);

                sb.Draw2D(_draggedItemTexture, x, y, _draggedItemTexture.Width * scale, _draggedItemTexture.Height * scale, ref hue);

                if (_itemHold.Amount > 1 && _itemHold.DisplayedGraphic == _itemHold.Graphic && _itemHold.IsStackable)
                {
                    x += 5;
                    y += 5;
                    sb.Draw2D(_draggedItemTexture, x, y, _draggedItemTexture.Width * scale, _draggedItemTexture.Height * scale, ref hue);
                }
            }

            DrawToolTip(sb, Mouse.Position);

            if (!Settings.GlobalSettings.RunMouseInASeparateThread)
            {
                ushort graphic = Graphic;

                if (graphic < 0x206A)
                    graphic -= 0x2053;
                else
                    graphic -= 0x206A;

                int offX = _cursorOffset[0, graphic];
                int offY = _cursorOffset[1, graphic];

                sb.Draw2D(FileManager.Art.GetTexture(Graphic), Mouse.Position.X + offX, Mouse.Position.Y + offY, ref _vec);
            }

        }

        private void DrawToolTip(UltimaBatcher2D batcher, Point position)
        {
            if (CUOEnviroment.Client.Scene is GameScene gs)
            {
                if (!World.ClientFeatures.TooltipsEnabled || gs.IsHoldingItem)
                {
                    if (!_tooltip.IsEmpty)
                        _tooltip.Clear();
                }
                else
                {
                    if (gs.IsMouseOverViewport && SelectedObject.Object is Entity item && World.OPL.Contains(item))
                    {
                        if (_tooltip.IsEmpty || item != _tooltip.Object)
                            _tooltip.SetGameObject(item);
                        _tooltip.Draw(batcher, position.X, position.Y + 24);

                        return;
                    }

                    if (UIManager.IsMouseOverAControl)
                    {
                        Entity it = null;

                        switch (UIManager.MouseOverControl)
                        {
                            //case EquipmentSlot equipmentSlot:
                            //    it = equipmentSlot.Item;

                            //    break;

                            case ItemGump gumpling:
                                it = World.Items.Get(gumpling.LocalSerial);

                                break;

                            case Control control when control.Tooltip is Item i:
                                it = i;

                                break;

                            case NameOverheadGump overhead:
                                it = overhead.Entity;
                                break;
                        }

                        if (it != null && World.OPL.Contains(it))
                        {
                            if (_tooltip.IsEmpty || it != _tooltip.Object)
                                _tooltip.SetGameObject(it);
                            _tooltip.Draw(batcher, position.X, position.Y + 24);

                            return;
                        }
                    }
                }
            }

            if (UIManager.IsMouseOverAControl && UIManager.MouseOverControl != null && UIManager.MouseOverControl.HasTooltip && !Mouse.IsDragging)
            {
                if (UIManager.MouseOverControl.Tooltip is string text)
                {
                    if (_tooltip.Text != text)
                        _tooltip.Clear();

                    if (_tooltip.IsEmpty)
                        _tooltip.SetText(text, UIManager.MouseOverControl.TooltipMaxLength);

                    _tooltip.Draw(batcher, position.X, position.Y + 24);
                }
            }
            else if (!_tooltip.IsEmpty) _tooltip.Clear();
        }

        private ushort AssignGraphicByState()
        {
            int war = World.InGame && World.Player.InWarMode ? 1 : 0;

            if (TargetManager.IsTargeting)
            {
                GameScene gs = CUOEnviroment.Client.GetScene<GameScene>();

                if (gs != null && !gs.IsHoldingItem)
                    return _cursorData[war, 12];
            }

            if (UIManager.IsDragging || IsDraggingCursorForced)
                return _cursorData[war, 8];

            if (IsLoading)
                return _cursorData[war, 13];

            if (UIManager.MouseOverControl is AbstractTextBox t && t.IsEditable)
                return _cursorData[war, 14];

            ushort result = _cursorData[war, 9];

            if (!UIManager.IsMouseOverWorld)
                return result;

            if (ProfileManager.Current == null)
                return result;

            int windowCenterX = ProfileManager.Current.GameWindowPosition.X + (ProfileManager.Current.GameWindowSize.X >> 1);
            int windowCenterY = ProfileManager.Current.GameWindowPosition.Y + (ProfileManager.Current.GameWindowSize.Y >> 1);

            return _cursorData[war, GetMouseDirection(windowCenterX, windowCenterY, Mouse.Position.X, Mouse.Position.Y, 1)];
        }

        public static int GetMouseDirection(int x1, int y1, int to_x, int to_y, int current_facing)
        {
            int shiftX = to_x - x1;
            int shiftY = to_y - y1;
            int hashf = 100 * (Sgn(shiftX) + 2) + 10 * (Sgn(shiftY) + 2);

            if (shiftX != 0 && shiftY != 0)
            {
                shiftX = Math.Abs(shiftX);
                shiftY = Math.Abs(shiftY);

                if (shiftY * 5 <= shiftX * 2)
                    hashf = hashf + 1;
                else if (shiftY * 2 >= shiftX * 5)
                    hashf = hashf + 3;
                else
                    hashf = hashf + 2;
            }
            else if (shiftX == 0)
            {
                if (shiftY == 0)
                    return current_facing;
            }

            switch (hashf)
            {
                case 111:

                    return (int) Direction.West; // W

                case 112:

                    return (int) Direction.Up; // NW

                case 113:

                    return (int) Direction.North; // N

                case 120:

                    return (int) Direction.West; // W

                case 131:

                    return (int) Direction.West; // W

                case 132:

                    return (int) Direction.Left; // SW

                case 133:

                    return (int) Direction.South; // S

                case 210:

                    return (int) Direction.North; // N

                case 230:

                    return (int) Direction.South; // S

                case 311:

                    return (int) Direction.East; // E

                case 312:

                    return (int) Direction.Right; // NE

                case 313:

                    return (int) Direction.North; // N

                case 320:

                    return (int) Direction.East; // E

                case 331:

                    return (int) Direction.East; // E

                case 332:

                    return (int) Direction.Down; // SE

                case 333:

                    return (int) Direction.South; // S
            }

            return current_facing;
        }

        [MethodImpl(256)]
        private static int Sgn(int val)
        {
            int a = 0 < val ? 1 : 0;
            int b = val < 0 ? 1 : 0;

            return a - b;
        }

        private class CursorInfo
        {
            public CursorInfo(ushort[] pixels, int w, int h)
            {
                Pixels = pixels;
                Width = w;
                Height = h;
            }

            public readonly ushort[] Pixels;
            public readonly int Width, Height;
        }
    }
}<|MERGE_RESOLUTION|>--- conflicted
+++ resolved
@@ -22,13 +22,9 @@
 #endregion
 
 using System;
-<<<<<<< HEAD
-using System.Runtime.CompilerServices;
-=======
 using System.Collections.Generic;
 
 using ClassicUO.Configuration;
->>>>>>> ed6a52dc
 using ClassicUO.Game.Data;
 using ClassicUO.Game.GameObjects;
 using ClassicUO.Game.Managers;
@@ -294,10 +290,10 @@
                         id -= 0x206A;
                     int war = World.InGame && World.Player.InWarMode ? 1 : 0;
 
-                    CursorInfo info = _cursorPixels[war, id];
+                    ref readonly CursorInfo info = ref _cursorPixels[war, id];
 
                     fixed (ushort* ptr = info.Pixels)
-                        _surface = SDL.SDL_CreateRGBSurfaceWithFormatFrom((IntPtr) ptr, info.Width, info.Height, 16, info.Width << 1, SDL.SDL_PIXELFORMAT_ARGB1555);
+                        _surface = SDL.SDL_CreateRGBSurfaceWithFormatFrom((IntPtr) ptr, info.Width, info.Height, 16, 2 * info.Width, SDL.SDL_PIXELFORMAT_ARGB1555);
 
                     if (_surface != IntPtr.Zero)
                     {
@@ -669,7 +665,6 @@
             return current_facing;
         }
 
-        [MethodImpl(256)]
         private static int Sgn(int val)
         {
             int a = 0 < val ? 1 : 0;
@@ -678,7 +673,7 @@
             return a - b;
         }
 
-        private class CursorInfo
+        private readonly struct CursorInfo
         {
             public CursorInfo(ushort[] pixels, int w, int h)
             {
