#region license

//  Copyright (C) 2019 ClassicUO Development Community on Github
//
//	This project is an alternative client for the game Ultima Online.
//	The goal of this is to develop a lightweight client considering 
//	new technologies.  
//      
//  This program is free software: you can redistribute it and/or modify
//  it under the terms of the GNU General Public License as published by
//  the Free Software Foundation, either version 3 of the License, or
//  (at your option) any later version.
//
//  This program is distributed in the hope that it will be useful,
//  but WITHOUT ANY WARRANTY; without even the implied warranty of
//  MERCHANTABILITY or FITNESS FOR A PARTICULAR PURPOSE.  See the
//  GNU General Public License for more details.
//
//  You should have received a copy of the GNU General Public License
//  along with this program.  If not, see <https://www.gnu.org/licenses/>.

#endregion

using System;
using System.Runtime.CompilerServices;

using ClassicUO.Configuration;
using ClassicUO.Game.Map;
using ClassicUO.Game.Scenes;
using ClassicUO.Interfaces;
using ClassicUO.IO;
using ClassicUO.IO.Resources;
using ClassicUO.Renderer;

using Microsoft.Xna.Framework;

using IUpdateable = ClassicUO.Interfaces.IUpdateable;

namespace ClassicUO.Game.GameObjects
{
    internal abstract class BaseGameObject
    {
        public Point RealScreenPosition;
    }


    internal abstract partial class GameObject : BaseGameObject, IUpdateable
    {
        private Position _position = Position.INVALID;
        private Point _screenPosition;



        public bool IsPositionChanged { get; protected set; }

        public TextContainer TextContainer { get; private set; }

        public Position Position
        {
            get => _position;
            [MethodImpl(256)]
            set
            {
                if (_position != value)
                {
                    _position = value;
                    _screenPosition.X = (_position.X - _position.Y) * 22;
                    _screenPosition.Y = (_position.X + _position.Y) * 22 - (_position.Z << 2);
                    IsPositionChanged = true;
                    OnPositionChanged();
                }
            }
        }

        public ushort X
        {
            get => Position.X;
            //set => Position = new Position(value, Position.Y, Position.Z);
        }

        public ushort Y
        {
            get => Position.Y;
            //set => Position = new Position(Position.X, value, Position.Z);
        }

        public sbyte Z
        {
            get => Position.Z;
            //set => Position = new Position(Position.X, Position.Y, value);
        }

        public Hue Hue;
        public Graphic Graphic;
        public sbyte AnimIndex;
        public int CurrentRenderIndex;
        public byte UseInRender;
        public short PriorityZ;
        public GameObject Left;
        public GameObject Right;
        public Vector3 Offset;


        public bool IsDestroyed { get; protected set; }

        public int Distance
        {
            [MethodImpl(256)]
            get
            {
                if (World.Player == null)
                    return ushort.MaxValue;

                if (this == World.Player)
                    return 0;

                int x, y;

                if (this is Mobile m && m.Steps.Count != 0)
                {
                    ref var step = ref m.Steps.Back();
                    x = step.X;
                    y = step.Y;
                }
                else
                {
                    x = X;
                    y = Y;
                }

                int fx = World.RangeSize.X;
                int fy = World.RangeSize.Y;

                return Math.Max(Math.Abs(x - fx), Math.Abs(y - fy));
            }
        }

        public Tile Tile { get; private set; }
    

        public virtual void Update(double totalMS, double frameMS)
        {
        }

        [MethodImpl(256)]
        public void AddToTile(int x, int y)
        {
            if (World.Map != null)
            {
                if (Position != Position.INVALID)
                    Tile?.RemoveGameObject(this);

                if (!IsDestroyed)
                {
                    Tile = World.Map.GetTile(x, y);
                    Tile?.AddGameObject(this);
                }
            }
        }

        [MethodImpl(256)]
        public void AddToTile()
        {
            AddToTile(X, Y);
        }

        [MethodImpl(256)]
        public void AddToTile(Tile tile)
        {
            if (World.Map != null)
            {
                if (Position != Position.INVALID)
                    Tile?.RemoveGameObject(this);

                if (!IsDestroyed)
                {
                    Tile = tile;
                    Tile?.AddGameObject(this);
                }
            }
        }

        [MethodImpl(256)]
        public void RemoveFromTile()
        {
            if (World.Map != null && Tile != null)
            {
                Tile.RemoveGameObject(this);
                Tile = null;
            }
        }

        public virtual void UpdateGraphicBySeason()
        {

        }

        [MethodImpl(256)]
        public void UpdateRealScreenPosition(int offsetX, int offsetY)
        {
            RealScreenPosition.X = _screenPosition.X - offsetX - 22;
            RealScreenPosition.Y = _screenPosition.Y - offsetY - 22;
            IsPositionChanged = false;

            UpdateTextCoordsV();
        }

        public int DistanceTo(GameObject entity)
        {
            return Position.DistanceTo(entity.Position);
        }

        public void AddMessage(MessageType type, string message)
        {
            AddMessage(type, message, ProfileManager.Current.ChatFont, ProfileManager.Current.SpeechHue, true);
        }

        public virtual void UpdateTextCoordsV()
        {

<<<<<<< HEAD
            var last = TextContainer.Items;

            while (last?.ListRight != null)
                last = last.ListRight;

            if (last == null)
                return;

            int offY = 0;

            bool health = Engine.Profile.Current.ShowMobilesHP;
            int alwaysHP = Engine.Profile.Current.MobileHPShowWhen;
            int mode = Engine.Profile.Current.MobileHPType;

            int startX = Engine.Profile.Current.GameWindowPosition.X + 6;
            int startY = Engine.Profile.Current.GameWindowPosition.Y + 6;
            var scene = Engine.SceneManager.GetScene<GameScene>();
            float scale = scene?.Scale ?? 1;

            for (; last != null; last = last.ListLeft)
            {
                if (last.RenderedText != null && !last.RenderedText.IsDestroyed)
                {
                    if (offY == 0 && last.Time < Engine.Ticks)
                        continue;

                    int x = RealScreenPosition.X;
                    int y = RealScreenPosition.Y;

                    if (this is Mobile m)
                    {
                        if (health && mode != 1 && ((alwaysHP >= 1 && m.Hits != m.HitsMax) || alwaysHP == 0))
                        {
                            y -= 22;
                        }

                        if (!m.IsMounted)
                            y += 22;

                        FileManager.Animations.GetAnimationDimensions(m.AnimIndex,
                                                                      m.GetGraphicForAnimation(),
                                                                      /*(byte) m.GetDirectionForAnimation()*/ 0,
                                                                      /*Mobile.GetGroupForAnimation(m, isParent:true)*/ 0,
                                                                      m.IsMounted,
                                                                      /*(byte) m.AnimIndex*/ 0,
                                                                      out _,
                                                                      out int centerY,
                                                                      out _,
                                                                      out int height);
                        x += (int)m.Offset.X;
                        x += 22;
                        y += (int)(m.Offset.Y - m.Offset.Z - (height + centerY + 8));
                    }
                    else if (this is Item it && it.Container.IsValid)
                    {
                        x = last.X - startX;
                        y = last.Y - startY;
                        scale = 1;
                    }
                    else if (Texture != null)
                    {
                        switch (this)
                        {
                            case Item _:

                                if (Texture is ArtTexture t)
                                    y -= t.ImageRectangle.Height >> 1;
                                else if (Texture is AnimationFrameTexture)
                                {
                                    x += -FrameInfo.X + (FrameInfo.Width >> 1);
                                    y -= FrameInfo.Y;
                                }
                                else
                                    y -= Texture.Height >> 1;

                                break;

                            case Static _:
                            case Multi _:
                                y += 44;

                                if (Texture is ArtTexture t1)
                                    y -= t1.ImageRectangle.Height >> 1;
                                else
                                    y -= Texture.Height >> 1;

                                break;

                            default:
                                y -= Texture.Height >> 1;
                                break;
                        }

                        x += 22;
                    }


                   

                    last.OffsetY = offY;
                    offY += last.RenderedText.Height;

                    last.RealScreenPosition.X = startX + (int) ((x - (last.RenderedText.Width >> 1)) / scale);
                    last.RealScreenPosition.Y = startY + (int) ((y - offY) / scale);
                }
            }

            FixTextCoordinatesInScreen();
=======
>>>>>>> ed6a52dc
        }

        protected void FixTextCoordinatesInScreen()
        {
            if (this is Item it && it.Container.IsValid)
                return;

            int offsetY = 0;

            int minX = ProfileManager.Current.GameWindowPosition.X + 6;
            int maxX = minX + ProfileManager.Current.GameWindowSize.X;
            int minY = ProfileManager.Current.GameWindowPosition.Y;
            //int maxY = minY + ProfileManager.Current.GameWindowSize.Y - 6;

            for (var item = TextContainer.Items; item != null; item = item.ListRight)
            {
                if (item.RenderedText == null || item.RenderedText.IsDestroyed || item.RenderedText.Texture == null || item.Time < Time.Ticks)
                    continue;

                int startX = item.RealScreenPosition.X;
                int endX = startX + item.RenderedText.Width;

                if (startX < minX)
                    item.RealScreenPosition.X += minX - startX;

                if (endX > maxX)
                    item.RealScreenPosition.X -= endX - maxX;

                int startY = item.RealScreenPosition.Y;

                if (startY < minY && offsetY == 0)
                    offsetY = minY - startY;

                //int endY = startY + item.RenderedText.Height;

                //if (endY > maxY)
                //    UseInRender = 0xFF;
                //    //item.RealScreenPosition.Y -= endY - maxY;

                if (offsetY != 0)
                    item.RealScreenPosition.Y += offsetY;
            }
        }

        public void AddMessage(MessageType type, string text, byte font, Hue hue, bool isunicode)
        {
            if (string.IsNullOrEmpty(text))
                return;

            var msg = CreateMessage(text, hue, font, isunicode, type);
            AddMessage(msg);
        }

        public void AddMessage(TextOverhead msg)
        {
            if (TextContainer == null)
                TextContainer = new TextContainer();

            msg.Owner = this;
            TextContainer.Add(msg);

            if (this is Item it && it.Container.IsValid)
            {
                UpdateTextCoordsV();
            }
            else
            {
                IsPositionChanged = true;
                World.WorldTextManager.AddMessage(msg);
            }
        }
        private static TextOverhead CreateMessage(string msg, ushort hue, byte font, bool isunicode, MessageType type)
        {
            if (ProfileManager.Current != null && ProfileManager.Current.OverrideAllFonts)
            {
                font = ProfileManager.Current.ChatFont;
                isunicode = ProfileManager.Current.OverrideAllFontsIsUnicode;
            }

            int width = isunicode ? FileManager.Fonts.GetWidthUnicode(font, msg) : FileManager.Fonts.GetWidthASCII(font, msg);

            if (width > 200)
                width = isunicode ? FileManager.Fonts.GetWidthExUnicode(font, msg, 200, TEXT_ALIGN_TYPE.TS_LEFT, (ushort)FontStyle.BlackBorder) : FileManager.Fonts.GetWidthExASCII(font, msg, 200, TEXT_ALIGN_TYPE.TS_LEFT, (ushort)FontStyle.BlackBorder);
            else
                width = 0;

            RenderedText rtext = RenderedText.Create(msg, hue, font, isunicode, FontStyle.BlackBorder, TEXT_ALIGN_TYPE.TS_LEFT, width, 30, false, false, true);

            return new TextOverhead
            {
                Alpha = 255,
                RenderedText = rtext,
                Time = CalculateTimeToLive(rtext),
                Type = type,
                Hue = hue,
            };
        }

        private static long CalculateTimeToLive(RenderedText rtext)
        {
            long timeToLive;

            if (ProfileManager.Current.ScaleSpeechDelay)
            {
                int delay = ProfileManager.Current.SpeechDelay;

                if (delay < 10)
                    delay = 10;

                timeToLive = (long)(4000 * rtext.LinesCount * delay / 100.0f);
            }
            else
            {
                long delay = (5497558140000 * ProfileManager.Current.SpeechDelay) >> 32 >> 5;

                timeToLive = (delay >> 31) + delay;
            }

            timeToLive += Time.Ticks;

            return timeToLive;
        }


        protected virtual void OnPositionChanged()
        {
        }

        protected virtual void OnDirectionChanged()
        {
        }

        public virtual void Destroy()
        {
            if (IsDestroyed)
                return;

            Tile?.RemoveGameObject(this);
            Tile = null;

            TextContainer?.Clear();

            IsDestroyed = true;
            PriorityZ = 0;
            IsPositionChanged = false;
            Hue = 0;
            AnimIndex = 0;
            Offset = Vector3.Zero;
            CurrentRenderIndex = 0;
            UseInRender = 0;
            RealScreenPosition = Point.Zero;
            _screenPosition = Point.Zero;
            _position = Position.INVALID;
            IsFlipped = false;
            Graphic = 0;
            UseObjectHandles = ClosedObjectHandles = ObjectHandlesOpened = false;
            Bounds = Rectangle.Empty;
            FrameInfo = Rectangle.Empty;
            DrawTransparent = false;
            
            Texture = null;
        }
    }
}<|MERGE_RESOLUTION|>--- conflicted
+++ resolved
@@ -218,117 +218,6 @@
         public virtual void UpdateTextCoordsV()
         {
 
-<<<<<<< HEAD
-            var last = TextContainer.Items;
-
-            while (last?.ListRight != null)
-                last = last.ListRight;
-
-            if (last == null)
-                return;
-
-            int offY = 0;
-
-            bool health = Engine.Profile.Current.ShowMobilesHP;
-            int alwaysHP = Engine.Profile.Current.MobileHPShowWhen;
-            int mode = Engine.Profile.Current.MobileHPType;
-
-            int startX = Engine.Profile.Current.GameWindowPosition.X + 6;
-            int startY = Engine.Profile.Current.GameWindowPosition.Y + 6;
-            var scene = Engine.SceneManager.GetScene<GameScene>();
-            float scale = scene?.Scale ?? 1;
-
-            for (; last != null; last = last.ListLeft)
-            {
-                if (last.RenderedText != null && !last.RenderedText.IsDestroyed)
-                {
-                    if (offY == 0 && last.Time < Engine.Ticks)
-                        continue;
-
-                    int x = RealScreenPosition.X;
-                    int y = RealScreenPosition.Y;
-
-                    if (this is Mobile m)
-                    {
-                        if (health && mode != 1 && ((alwaysHP >= 1 && m.Hits != m.HitsMax) || alwaysHP == 0))
-                        {
-                            y -= 22;
-                        }
-
-                        if (!m.IsMounted)
-                            y += 22;
-
-                        FileManager.Animations.GetAnimationDimensions(m.AnimIndex,
-                                                                      m.GetGraphicForAnimation(),
-                                                                      /*(byte) m.GetDirectionForAnimation()*/ 0,
-                                                                      /*Mobile.GetGroupForAnimation(m, isParent:true)*/ 0,
-                                                                      m.IsMounted,
-                                                                      /*(byte) m.AnimIndex*/ 0,
-                                                                      out _,
-                                                                      out int centerY,
-                                                                      out _,
-                                                                      out int height);
-                        x += (int)m.Offset.X;
-                        x += 22;
-                        y += (int)(m.Offset.Y - m.Offset.Z - (height + centerY + 8));
-                    }
-                    else if (this is Item it && it.Container.IsValid)
-                    {
-                        x = last.X - startX;
-                        y = last.Y - startY;
-                        scale = 1;
-                    }
-                    else if (Texture != null)
-                    {
-                        switch (this)
-                        {
-                            case Item _:
-
-                                if (Texture is ArtTexture t)
-                                    y -= t.ImageRectangle.Height >> 1;
-                                else if (Texture is AnimationFrameTexture)
-                                {
-                                    x += -FrameInfo.X + (FrameInfo.Width >> 1);
-                                    y -= FrameInfo.Y;
-                                }
-                                else
-                                    y -= Texture.Height >> 1;
-
-                                break;
-
-                            case Static _:
-                            case Multi _:
-                                y += 44;
-
-                                if (Texture is ArtTexture t1)
-                                    y -= t1.ImageRectangle.Height >> 1;
-                                else
-                                    y -= Texture.Height >> 1;
-
-                                break;
-
-                            default:
-                                y -= Texture.Height >> 1;
-                                break;
-                        }
-
-                        x += 22;
-                    }
-
-
-                   
-
-                    last.OffsetY = offY;
-                    offY += last.RenderedText.Height;
-
-                    last.RealScreenPosition.X = startX + (int) ((x - (last.RenderedText.Width >> 1)) / scale);
-                    last.RealScreenPosition.Y = startY + (int) ((y - offY) / scale);
-                }
-            }
-
-            FixTextCoordinatesInScreen();
-=======
->>>>>>> ed6a52dc
         }
 
         protected void FixTextCoordinatesInScreen()
