#region license

//  Copyright (C) 2019 ClassicUO Development Community on Github
//
//	This project is an alternative client for the game Ultima Online.
//	The goal of this is to develop a lightweight client considering 
//	new technologies.  
//      
//  This program is free software: you can redistribute it and/or modify
//  it under the terms of the GNU General Public License as published by
//  the Free Software Foundation, either version 3 of the License, or
//  (at your option) any later version.
//
//  This program is distributed in the hope that it will be useful,
//  but WITHOUT ANY WARRANTY; without even the implied warranty of
//  MERCHANTABILITY or FITNESS FOR A PARTICULAR PURPOSE.  See the
//  GNU General Public License for more details.
//
//  You should have received a copy of the GNU General Public License
//  along with this program.  If not, see <https://www.gnu.org/licenses/>.

#endregion

using System;
using System.Linq;

using ClassicUO.Configuration;
using ClassicUO.Game.Data;
using ClassicUO.Game.Managers;
using ClassicUO.Game.Scenes;
using ClassicUO.Game.UI.Gumps;
using ClassicUO.IO;
using ClassicUO.IO.Resources;
using ClassicUO.Network;
using ClassicUO.Utility;
using ClassicUO.Utility.Collections;

using Microsoft.Xna.Framework;

using MathHelper = ClassicUO.Utility.MathHelper;

namespace ClassicUO.Game.GameObjects
{
    internal partial class Mobile : Entity
    {
        private bool _isDead;
        private bool _isSA_Poisoned;
        private long _lastAnimationIdleDelay;

        public Mobile(Serial serial) : base(serial)
        {
            LastAnimationChangeTime = Time.Ticks;
            CalculateRandomIdleTime();
        }

        public Deque<Step> Steps { get; } = new Deque<Step>(Constants.MAX_STEP_COUNT);

        public CharacterSpeedType SpeedMode = CharacterSpeedType.Normal;

        public long DeathScreenTimer;

        private bool _isMale;

        public bool IsMale
        {
<<<<<<< HEAD
            get => _isMale || (Flags & Flags.Female) == 0 || IsOtherMale || IsElfMale || IsGargoyleMale;
            set
            {
                if (_isMale != value)
                {
                    _isMale = value;
                    _delta |= Delta.Appearance;
                }
            }
=======
            get => _isMale || (Flags & Flags.Female) == 0 || IsOtherMale || IsElfMale || (Graphic < 900 && Graphic % 2 == 0 && !IsOtherFemale && !IsElfFemale);
            set => _isMale = value;
>>>>>>> ed6a52dc
        }

        public bool IsOtherMale => Graphic == 183 || Graphic == 185 || Graphic == 750 || Graphic == 744 || Graphic == 141 || Graphic == 400 || Graphic == 402;
        public bool IsElfMale => Graphic == 605 || Graphic == 607;
        public bool IsGargoyleMale => Graphic == 666 || Graphic == 694;
        public bool IsOtherFemale => Graphic == 184 || Graphic == 186 || Graphic == 751 || Graphic == 745 || Graphic == 401 || Graphic == 403;
        public bool IsElfFemale => Graphic == 606 || Graphic == 608;
        public bool IsGargoyleFemale => Graphic == 667 || Graphic == 695;

        public RaceType Race;

        public ushort Mana;

        public ushort ManaMax;

        public ushort Stamina;

        public ushort StaminaMax;

        public NotorietyFlag NotorietyFlag;

        public bool IsRenamable;

        public bool IsParalyzed => ((byte) Flags & 0x01) != 0;

        public bool IsYellowHits => ((byte) Flags & 0x08) != 0;

        public bool IsPoisoned => FileManager.ClientVersion >= ClientVersions.CV_7000 ? _isSA_Poisoned : ((byte) Flags & 0x04) != 0;

        public bool IgnoreCharacters => ((byte) Flags & 0x10) != 0;

        public bool IsDead
        {
            get => Graphic == 0x0192 ||
                   Graphic == 0x0193 ||
                   (Graphic >= 0x025F && Graphic <= 0x0260) ||
                   Graphic == 0x2B6 || Graphic == 0x02B7 || _isDead;
            set => _isDead = value;
        }

        public bool IsFlying => FileManager.ClientVersion >= ClientVersions.CV_7000 && ((byte) Flags & 0x04) != 0;

        public virtual bool InWarMode
        {
            get => ((byte) Flags & 0x40) != 0;
            set { }
        }

        public bool IsHuman => (Graphic >= 0x0190 && Graphic <= 0x0193) ||
                               (Graphic >= 0x00B7 && Graphic <= 0x00BA) ||
                               (Graphic >= 0x025D && Graphic <= 0x0260) ||
                               Graphic == 0x029A || Graphic == 0x029B ||
                               Graphic == 0x02B6 || Graphic == 0x02B7 ||
                               Graphic == 0x03DB || Graphic == 0x03DF || Graphic == 0x03E2 || Graphic == 0x02E8 || Graphic == 0x02E9; // Vampiric

        public bool IsMounted => HasEquipment && Equipment[0x19] != null && !IsDrivingBoat && Equipment[0x19].GetGraphicForAnimation() != 0xFFFF;

        public bool IsDrivingBoat
        {
            get
            {
                if (FileManager.ClientVersion >= ClientVersions.CV_70331 && HasEquipment)
                {
                    Item m = Equipment[0x19];
                    return m != null && m.Graphic == 0x3E96; // TODO: im not sure if each server sends this value ever
                }

                return false;
            }
        }

        public bool IsRunning;

        public byte AnimationInterval;

        public byte AnimationFrameCount;

        public byte AnimationRepeatMode = 1;

        public bool AnimationRepeat;

        public bool AnimationFromServer;

        public bool AnimationDirection;

        public long LastStepTime;

        public long LastStepSoundTime;

        public int StepSoundOffset;

        protected virtual bool IsWalking => LastStepTime > Time.Ticks - Constants.WALKING_DELAY;

        public byte AnimationGroup = 0xFF;

        //internal bool IsMoving => AnimationGroup != 0xFF && Steps.Count != 0;

        public Item GetSecureTradeBox()
        {
            return Items.FirstOrDefault(s => s.Graphic == 0x1E5E && s.Layer == Layer.Invalid);
        }

        public void SetSAPoison(bool value)
        {
            _isSA_Poisoned = value;
        }

        private void CalculateRandomIdleTime()
        {
            const int TIME = 30000;
            _lastAnimationIdleDelay = Time.Ticks + (TIME + RandomHelper.GetValue(0, TIME));
        }

        public override void Update(double totalMS, double frameMS)
        {
            if (IsDestroyed)
                return;

            base.Update(totalMS, frameMS);

            if (_lastAnimationIdleDelay < Time.Ticks)
                SetIdleAnimation();

            ProcessAnimation(out _, true);
        }
        
        public void ClearSteps()
        {
            Steps.Clear();
            Offset = Vector3.Zero;
        }

        public bool EnqueueStep(int x, int y, sbyte z, Direction direction, bool run)
        {
            if (Steps.Count >= Constants.MAX_STEP_COUNT)
                return false;

            GetEndPosition(out int endX, out int endY, out sbyte endZ, out Direction endDir);

            if (endX == x && endY == y && endZ == z && endDir == direction) return true;

            if (Steps.Count == 0)
            {
                if (!IsWalking)
                    SetAnimation(0xFF);
                LastStepTime = Time.Ticks;
            }

            Direction moveDir = CalculateDirection(endX, endY, x, y);
            Step step = new Step();

            if (moveDir != Direction.NONE)
            {
                if (moveDir != endDir)
                {
                    step.X = endX;
                    step.Y = endY;
                    step.Z = endZ;
                    step.Direction = (byte) moveDir;
                    step.Run = run;
                    Steps.AddToBack(step);
                }

                step.X = x;
                step.Y = y;
                step.Z = z;
                step.Direction = (byte) moveDir;
                step.Run = run;
                Steps.AddToBack(step);
            }

            if (moveDir != direction)
            {
                step.X = x;
                step.Y = y;
                step.Z = z;
                step.Direction = (byte) direction;
                step.Run = run;
                Steps.AddToBack(step);
            }

            return true;
        }

        private static Direction CalculateDirection(int curX, int curY, int newX, int newY)
        {
            int deltaX = newX - curX;
            int deltaY = newY - curY;

            if (deltaX > 0)
            {
                if (deltaY > 0) return Direction.Down;

                return deltaY == 0 ? Direction.East : Direction.Right;
            }

            if (deltaX == 0)
            {
                if (deltaY > 0) return Direction.South;

                return deltaY == 0 ? Direction.NONE : Direction.North;
            }

            if (deltaY > 0) return Direction.Left;

            return deltaY == 0 ? Direction.West : Direction.Up;
        }

        internal void GetEndPosition(out int x, out int y, out sbyte z, out Direction dir)
        {
            if (Steps.Count == 0)
            {
                x = X;
                y = Y;
                z = Z;
                dir = Direction;
            }
            else
            {
                ref Step step = ref Steps.Back();
                x = step.X;
                y = step.Y;
                z = step.Z;
                dir = (Direction) step.Direction;
            }
        }

#if JAEDAN_MOVEMENT_PATCH || MOVEMENT2
        public virtual void ForcePosition(ushort x, ushort y, sbyte z, Direction dir)
        {
            ClearSteps();
            Position = new Position(x, y, z);
            Direction = dir;
            AddToTile();
            ProcessDelta();
        }
#endif

        public void SetAnimation(byte id, byte interval = 0, byte frameCount = 0, byte repeatCount = 0, bool repeat = false, bool frameDirection = false)
        {
            AnimationGroup = id;
            AnimIndex = 0;
            AnimationInterval = interval;
            AnimationFrameCount = frameCount;
            AnimationRepeatMode = repeatCount;
            AnimationRepeat = repeat;
            AnimationDirection = frameDirection;
            AnimationFromServer = false;
            LastAnimationChangeTime = Time.Ticks;
            CalculateRandomIdleTime();
        }

        public void SetIdleAnimation()
        {
            CalculateRandomIdleTime();

            if (!IsMounted && !InWarMode)
            {
                AnimIndex = 0;
                AnimationFrameCount = 0;
                AnimationInterval = 1;
                AnimationRepeatMode = 1;
                AnimationDirection = true;
                AnimationRepeat = false;
                AnimationFromServer = true;


                ushort graphic = GetGraphicForAnimation();

                ANIMATION_GROUPS_TYPE type = FileManager.Animations.DataIndex[graphic].Type;

                if (FileManager.Animations.DataIndex[graphic].IsUOP && !FileManager.Animations.DataIndex[graphic].IsValidMUL)
                {
                    // do nothing ?
                }
                else
                {
                    if (!FileManager.Animations.DataIndex[graphic].HasBodyConversion)
                    {
                        ushort newGraphic = FileManager.Animations.DataIndex[graphic].Graphic;

                        if (graphic != newGraphic)
                        {
                            graphic = newGraphic;
                            ANIMATION_GROUPS_TYPE newType = FileManager.Animations.DataIndex[graphic].Type;

                            if (newType != type) type = newType;
                        }
                    }
                }

                ANIMATION_FLAGS flags = (ANIMATION_FLAGS) FileManager.Animations.DataIndex[graphic].Flags;
                ANIMATION_GROUPS animGroup = ANIMATION_GROUPS.AG_NONE;

                bool isLowExtended = false;
                bool isLow = false;

                if ((flags & ANIMATION_FLAGS.AF_CALCULATE_OFFSET_LOW_GROUP_EXTENDED) != 0)
                {
                    isLowExtended = true;
                    type = ANIMATION_GROUPS_TYPE.MONSTER;
                }
                else if ((flags & ANIMATION_FLAGS.AF_CALCULATE_OFFSET_BY_LOW_GROUP) != 0)
                {
                    type = ANIMATION_GROUPS_TYPE.ANIMAL;
                    isLow = true;
                }

                switch (type)
                {
                    case ANIMATION_GROUPS_TYPE.SEA_MONSTER:
                    case ANIMATION_GROUPS_TYPE.MONSTER:
                        animGroup = ANIMATION_GROUPS.AG_HIGHT;

                        break;

                    case ANIMATION_GROUPS_TYPE.ANIMAL:
                        animGroup = ANIMATION_GROUPS.AG_LOW;

                        break;

                    case ANIMATION_GROUPS_TYPE.HUMAN:
                    case ANIMATION_GROUPS_TYPE.EQUIPMENT:
                        animGroup = ANIMATION_GROUPS.AG_PEOPLE;

                        break;
                }

                if (animGroup == 0)
                    return;

                if ((flags & ANIMATION_FLAGS.AF_USE_UOP_ANIMATION) != 0)
                {
                    if (animGroup != ANIMATION_GROUPS.AG_PEOPLE)
                    {
                        if (InWarMode)
                            AnimationGroup = 28;
                        else
                            AnimationGroup = 26;

                        return;
                    }
                }

                AnimationGroup = _animationIdle[(byte)animGroup - 1, RandomHelper.GetValue(0, 2)];

                if (isLowExtended && AnimationGroup == 18)
                    AnimationGroup = 1;
            }
        }

        private static readonly byte[,] _animationIdle =
        {
            {
                (byte) LOW_ANIMATION_GROUP.LAG_FIDGET_1, (byte) LOW_ANIMATION_GROUP.LAG_FIDGET_2, (byte) LOW_ANIMATION_GROUP.LAG_FIDGET_1
            },
            {
                (byte) HIGHT_ANIMATION_GROUP.HAG_FIDGET_1, (byte) HIGHT_ANIMATION_GROUP.HAG_FIDGET_2, (byte) HIGHT_ANIMATION_GROUP.HAG_FIDGET_1
            },
            {
                (byte) PEOPLE_ANIMATION_GROUP.PAG_FIDGET_1, (byte) PEOPLE_ANIMATION_GROUP.PAG_FIDGET_2, (byte) PEOPLE_ANIMATION_GROUP.PAG_FIDGET_3
            }
        };

        protected virtual bool NoIterateAnimIndex()
        {
            return LastStepTime > Time.Ticks - Constants.WALKING_DELAY && Steps.Count == 0;
        }

        private void ProcessFootstepsSound()
        {
            if (ProfileManager.Current.EnableFootstepsSound && IsHuman && !IsHidden)
            {
                long ticks = Time.Ticks;

                if (Steps.Count != 0 && LastStepSoundTime < ticks)
                {
                    int incID = StepSoundOffset;
                    int soundID = 0x012B;
                    int delaySound = 400;

                    if (IsMounted)
                    {
                        ref Step step = ref Steps.Back();
                        if (step.Run)
                        {
                            soundID = 0x0129;
                            delaySound = 150;
                        }
                        else
                        {
                            incID = 0;
                            delaySound = 350;
                        }
                    }

                    delaySound = delaySound * 13 / 10;

                    soundID += incID;

                    StepSoundOffset = (incID + 1) % 2;


                    int distance = Distance;

                    float volume = ProfileManager.Current.SoundVolume / Constants.SOUND_DELTA;

                    if (distance <= World.ClientViewRange && distance >= 1)
                    {
                        float volumeByDist = volume / World.ClientViewRange;
                        volume -= volumeByDist * distance;
                    }

                    CUOEnviroment.Client.Scene.Audio.PlaySoundWithDistance(soundID, volume);
                    LastStepSoundTime = ticks + delaySound;
                }
            }
        }

        public override void ProcessAnimation(out byte dir, bool evalutate = false)
        {
            ProcessSteps(out dir, evalutate);

            ProcessFootstepsSound();

            if (LastAnimationChangeTime < Time.Ticks && !NoIterateAnimIndex())
            {
                sbyte frameIndex = AnimIndex;

                if (AnimationFromServer && !AnimationDirection)
                    frameIndex--;
                else
                    frameIndex++;
                ushort id = GetGraphicForAnimation();
                byte animGroup = GetGroupForAnimation(this, id, true);

                if (animGroup == 64 || animGroup == 65)
                {
                    animGroup = (byte) (InWarMode ? 65 : 64);
                    AnimationGroup = animGroup;
                }

                //Item mount = HasEquipment ? Equipment[(int) Layer.Mount] : null;

                //if (mount != null)
                //{
                //    switch (animGroup)
                //    {
                //        case (byte)PEOPLE_ANIMATION_GROUP.PAG_FIDGET_1:
                //        case (byte)PEOPLE_ANIMATION_GROUP.PAG_FIDGET_2:
                //        case (byte)PEOPLE_ANIMATION_GROUP.PAG_FIDGET_3:
                //            id = mount.GetGraphicForAnimation();
                //            animGroup = GetGroupForAnimation(this, id, true);

                //            break;
                //    }
                //}

                bool mirror = false;
                FileManager.Animations.GetAnimDirection(ref dir, ref mirror);
                int currentDelay = Constants.CHARACTER_ANIMATION_DELAY;

                if (id < Constants.MAX_ANIMATIONS_DATA_INDEX_COUNT && dir < 5)
                {
                    ushort hue = 0;
                    ref var direction = ref FileManager.Animations.GetBodyAnimationGroup(ref id, ref animGroup, ref hue, true).Direction[dir];
                    FileManager.Animations.AnimID = id;
                    FileManager.Animations.AnimGroup = animGroup;
                    FileManager.Animations.Direction = dir;


                    if (direction.FrameCount == 0 || direction.Frames == null)
                        FileManager.Animations.LoadDirectionGroup(ref direction);

                    if ((direction.Address != 0 && direction.Size != 0 && direction.FileIndex != -1) || direction.IsUOP)
                    {
                        direction.LastAccessTime = Time.Ticks;
                        int fc = direction.FrameCount;

                        if (AnimationFromServer)
                        {
                            currentDelay += currentDelay * (AnimationInterval + 1);

                            if (AnimationFrameCount == 0)
                                AnimationFrameCount = (byte) fc;
                            else
                                fc = AnimationFrameCount;

                            if (AnimationDirection)
                            {
                                if (frameIndex >= fc)
                                {
                                    frameIndex = 0;

                                    if (AnimationRepeat)
                                    {
                                        byte repCount = AnimationRepeatMode;

                                        if (repCount == 2)
                                        {
                                            repCount--;
                                            AnimationRepeatMode = repCount;
                                        }
                                        else if (repCount == 1) SetAnimation(0xFF);
                                    }
                                    else
                                        SetAnimation(0xFF);
                                }
                            }
                            else
                            {
                                if (frameIndex < 0)
                                {
                                    if (fc == 0)
                                        frameIndex = 0;
                                    else
                                        frameIndex = (sbyte) (fc - 1);

                                    if (AnimationRepeat)
                                    {
                                        byte repCount = AnimationRepeatMode;

                                        if (repCount == 2)
                                        {
                                            repCount--;
                                            AnimationRepeatMode = repCount;
                                        }
                                        else if (repCount == 1)
                                            SetAnimation(0xFF);
                                    }
                                    else
                                        SetAnimation(0xFF);
                                }
                            }
                        }
                        else
                        {
                            if (frameIndex >= fc)
                            {
                                frameIndex = 0;

                                if ((Serial & 0x80000000) != 0)
                                {
                                    World.CorpseManager.Remove(0, Serial);
                                    World.RemoveMobile(Serial);
                                }
                            }
                        }

                        AnimIndex = frameIndex;
                    }
                    else if ((Serial & 0x80000000) != 0)
                    {
                        World.CorpseManager.Remove(0, Serial);
                        World.RemoveMobile(Serial);
                    }
                }
                else if ((Serial & 0x80000000) != 0)
                {
                    World.CorpseManager.Remove(0, Serial);
                    World.RemoveMobile(Serial);
                }

                LastAnimationChangeTime = Time.Ticks + currentDelay;
            }
        }

        public void ProcessSteps(out byte dir, bool evalutate = false)
        {
            dir = (byte) Direction;
            dir &= 7;

            if (Steps.Count != 0 && !IsDestroyed)
            {
                ref Step step = ref Steps.Front();
                dir = step.Direction;

                if (step.Run)
                    dir &= 7;

                if (evalutate)
                {
                    if (AnimationFromServer)
                        SetAnimation(0xFF);

                    int maxDelay = MovementSpeed.TimeToCompleteMovement(this, step.Run) - (int) CUOEnviroment.Client.FrameDelay[1];
                    int delay = (int) Time.Ticks - (int) LastStepTime;
                    bool removeStep = delay >= maxDelay;
                    bool directionChange = false;

                    if (X != step.X || Y != step.Y)
                    {
                        bool badStep = false;

                        if (Offset.X == 0 && Offset.Y == 0)
                        {
                            int absX = Math.Abs(X - step.X);
                            int absY = Math.Abs(Y - step.Y);

                            badStep = absX > 1 || absY > 1 || absX + absY == 0;

                            if (!badStep)
                            {
                                absX = X;
                                absY = Y;

                                Pathfinder.GetNewXY((byte) (step.Direction & 7), ref absX, ref absY);

                                badStep = absX != step.X || absY != step.Y;
                            }
                        }

                        if (badStep)
                            removeStep = true;
                        else
                        {
                            float steps = maxDelay / (float) Constants.CHARACTER_ANIMATION_DELAY;
                            float x = delay / (float) Constants.CHARACTER_ANIMATION_DELAY;
                            float y = x;
                            Offset.Z = (sbyte) ((step.Z - Z) * x * (4.0f / steps));
                            MovementSpeed.GetPixelOffset(step.Direction, ref x, ref y, steps);
                            Offset.X = (sbyte) x;
                            Offset.Y = (sbyte) y;
                        }
                    }
                    else
                    {
                        directionChange = true;
                        removeStep = true;
                    }

                    if (removeStep)
                    {
                        if (Serial == World.Player)
                        {
                            //if (Position.X != step.X || Position.Y != step.Y || Position.Z != step.Z)
                            //{
                            //}

                            if (Z - step.Z >= 22)
                            {
                                // oUCH!!!!
                                AddMessage(MessageType.Label, "Ouch!");
                            }

#if !JAEDAN_MOVEMENT_PATCH && !MOVEMENT2
                            if (World.Player.Walker.StepInfos[World.Player.Walker.CurrentWalkSequence].Accepted)
                            {
                                int sequence = World.Player.Walker.CurrentWalkSequence + 1;

                                if (sequence < World.Player.Walker.StepsCount)
                                {
                                    int count = World.Player.Walker.StepsCount - sequence;

                                    for (int i = 0; i < count; i++)
                                    {
                                        World.Player.Walker.StepInfos[sequence - 1] = World.Player.Walker.StepInfos[sequence];
                                        sequence++;
                                    }
                                }

                                World.Player.Walker.StepsCount--;
                            }
                            else
                                World.Player.Walker.CurrentWalkSequence++;
#endif
                        }

                        Position = new Position((ushort) step.X, (ushort) step.Y, step.Z);

                        if (World.InGame && Serial == World.Player)
                        {
                            World.Player.CloseRangedGumps();
                        }

                        Direction = (Direction) step.Direction;
                        IsRunning = step.Run;
                        Offset.X = 0;
                        Offset.Y = 0;
                        Offset.Z = 0;
                        Steps.RemoveFromFront();
                        CalculateRandomIdleTime();

                        if (directionChange)
                        {
                            ProcessSteps(out dir, evalutate);

                            return;
                        }

                        if (Right != null || Left != null)
                            AddToTile();

                        LastStepTime = Time.Ticks;
                        ProcessDelta();
                    }
                }
            }
            else
            {
                Offset.X = 0;
                Offset.Y = 0;
                Offset.Z = 0;
            }
        }

        public int IsSitting()
        {
            //get
            {
                int result = 0;

                if (IsHuman && !IsMounted && !TestStepNoChangeDirection(this, GetGroupForAnimation(this, isParent: true)) && Tile != null)
                {
                    GameObject start = Tile.FirstNode;

                    while (start != null && result == 0)
                    {
                        if ((start is Item || start is Static || start is Multi) && Math.Abs(Z - start.Z) <= 1)
                        {
                            ushort graphic = start.Graphic;

                            //if (start is Multi || start is Mobile)
                            //    graphic = 0;

                            switch (graphic)
                            {
                                case 0x0459:
                                case 0x045A:
                                case 0x045B:
                                case 0x045C:
                                case 0x0A2A:
                                case 0x0A2B:
                                case 0x0B2C:
                                case 0x0B2D:
                                case 0x0B2E:
                                case 0x0B2F:
                                case 0x0B30:
                                case 0x0B31:
                                case 0x0B32:
                                case 0x0B33:
                                case 0x0B4E:
                                case 0x0B4F:
                                case 0x0B50:
                                case 0x0B51:
                                case 0x0B52:
                                case 0x0B53:
                                case 0x0B54:
                                case 0x0B55:
                                case 0x0B56:
                                case 0x0B57:
                                case 0x0B58:
                                case 0x0B59:
                                case 0x0B5A:
                                case 0x0B5B:
                                case 0x0B5C:
                                case 0x0B5D:
                                case 0x0B5E:
                                case 0x0B5F:
                                case 0x0B60:
                                case 0x0B61:
                                case 0x0B62:
                                case 0x0B63:
                                case 0x0B64:
                                case 0x0B65:
                                case 0x0B66:
                                case 0x0B67:
                                case 0x0B68:
                                case 0x0B69:
                                case 0x0B6A:
                                case 0x0B91:
                                case 0x0B92:
                                case 0x0B93:
                                case 0x0B94:
                                case 0x0CF3:
                                case 0x0CF4:
                                case 0x0CF6:
                                case 0x0CF7:
                                case 0x11FC:
                                case 0x1218:
                                case 0x1219:
                                case 0x121A:
                                case 0x121B:
                                case 0x1527:
                                case 0x1771:
                                case 0x1776:
                                case 0x1779:
                                case 0x1DC7:
                                case 0x1DC8:
                                case 0x1DC9:
                                case 0x1DCA:
                                case 0x1DCB:
                                case 0x1DCC:
                                case 0x1DCD:
                                case 0x1DCE:
                                case 0x1DCF:
                                case 0x1DD0:
                                case 0x1DD1:
                                case 0x1DD2:
                                case 0x2A58:
                                case 0x2A59:
                                case 0x2A5A:
                                case 0x2A5B:
                                case 0x2A7F:
                                case 0x2A80:
                                case 0x2DDF:
                                case 0x2DE0:
                                case 0x2DE3:
                                case 0x2DE4:
                                case 0x2DE5:
                                case 0x2DE6:
                                case 0x2DEB:
                                case 0x2DEC:
                                case 0x2DED:
                                case 0x2DEE:
                                case 0x2DF5:
                                case 0x2DF6:
                                case 0x3088:
                                case 0x3089:
                                case 0x308A:
                                case 0x308B:
                                case 0x35ED:
                                case 0x35EE:
                                case 0x3DFF:
                                case 0x3E00:

                                    for (int i = 0; i < 98; i++)
                                    {
                                        if (FileManager.Animations.SittingInfos[i].Graphic == graphic)
                                        {
                                            result = i + 1;

                                            break;
                                        }
                                    }

                                    break;
                            }
                        }

                        start = start.Right;
                    }
                }

                return result;
            }
        }

        public override void UpdateTextCoordsV()
        {
            if (TextContainer == null)
                return;

            var last = TextContainer.Items;

            while (last?.ListRight != null)
                last = last.ListRight;

            if (last == null)
                return;

            int offY = 0;

            bool health = ProfileManager.Current.ShowMobilesHP;
            int alwaysHP = ProfileManager.Current.MobileHPShowWhen;
            int mode = ProfileManager.Current.MobileHPType;

            int startX = ProfileManager.Current.GameWindowPosition.X + 6;
            int startY = ProfileManager.Current.GameWindowPosition.Y + 6;
            var scene = CUOEnviroment.Client.GetScene<GameScene>();
            float scale = scene?.Scale ?? 1;

            int x = RealScreenPosition.X;
            int y = RealScreenPosition.Y;


            if (health && mode != 1 && ((alwaysHP >= 1 && Hits != HitsMax) || alwaysHP == 0))
            {
                y -= 22;
            }

            if (ObjectHandlesOpened)
                y -= 22;

            if (!IsMounted)
                y += 22;

            FileManager.Animations.GetAnimationDimensions(AnimIndex,
                                                          GetGraphicForAnimation(),
                                                          /*(byte) m.GetDirectionForAnimation()*/ 0,
                                                          /*Mobile.GetGroupForAnimation(m, isParent:true)*/ 0,
                                                          IsMounted,
                                                          /*(byte) m.AnimIndex*/ 0,
                                                          out _,
                                                          out int centerY,
                                                          out _,
                                                          out int height);
            x += (int)Offset.X + 22;
            y += (int)(Offset.Y - Offset.Z - (height + centerY + 8));
            x = (int) (x / scale);
            y = (int) (y / scale);

            for (; last != null; last = last.ListLeft)
            {
                if (last.RenderedText != null && !last.RenderedText.IsDestroyed)
                {
                    if (offY == 0 && last.Time < Time.Ticks)
                        continue;


                    last.OffsetY = offY;
                    offY += last.RenderedText.Height;

                    last.RealScreenPosition.X = startX + (x - (last.RenderedText.Width >> 1));
                    last.RealScreenPosition.Y = startY + (y - offY);
                }
            }

            FixTextCoordinatesInScreen();
        }

        public override void Destroy()
        {
            HitsTexture?.Destroy();
            HitsTexture = null;

            if (HasEquipment)
            {
                for (int i = 0; i < Equipment.Length; i++)
                    Equipment[i] = null;
            }

            base.Destroy();
        }

        internal struct Step
        {
            public int X, Y;
            public sbyte Z;
            public byte Direction;
            public bool Run;

#if JAEDAN_MOVEMENT_PATCH || MOVEMENT2
            public byte Rej;
            public bool Anim;
            public byte Seq;
#endif
        }
    }
}<|MERGE_RESOLUTION|>--- conflicted
+++ resolved
@@ -63,28 +63,14 @@
 
         public bool IsMale
         {
-<<<<<<< HEAD
-            get => _isMale || (Flags & Flags.Female) == 0 || IsOtherMale || IsElfMale || IsGargoyleMale;
-            set
-            {
-                if (_isMale != value)
-                {
-                    _isMale = value;
-                    _delta |= Delta.Appearance;
-                }
-            }
-=======
             get => _isMale || (Flags & Flags.Female) == 0 || IsOtherMale || IsElfMale || (Graphic < 900 && Graphic % 2 == 0 && !IsOtherFemale && !IsElfFemale);
             set => _isMale = value;
->>>>>>> ed6a52dc
-        }
-
-        public bool IsOtherMale => Graphic == 183 || Graphic == 185 || Graphic == 750 || Graphic == 744 || Graphic == 141 || Graphic == 400 || Graphic == 402;
+        }
+
+        public bool IsOtherMale => Graphic == 183 || Graphic == 185;
         public bool IsElfMale => Graphic == 605 || Graphic == 607;
-        public bool IsGargoyleMale => Graphic == 666 || Graphic == 694;
-        public bool IsOtherFemale => Graphic == 184 || Graphic == 186 || Graphic == 751 || Graphic == 745 || Graphic == 401 || Graphic == 403;
+        public bool IsOtherFemale => Graphic == 184 || Graphic == 186;
         public bool IsElfFemale => Graphic == 606 || Graphic == 608;
-        public bool IsGargoyleFemale => Graphic == 667 || Graphic == 695;
 
         public RaceType Race;
 
