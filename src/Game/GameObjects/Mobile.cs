#region license

// Copyright (c) 2021, andreakarasho
// All rights reserved.
// 
// Redistribution and use in source and binary forms, with or without
// modification, are permitted provided that the following conditions are met:
// 1. Redistributions of source code must retain the above copyright
//    notice, this list of conditions and the following disclaimer.
// 2. Redistributions in binary form must reproduce the above copyright
//    notice, this list of conditions and the following disclaimer in the
//    documentation and/or other materials provided with the distribution.
// 3. All advertising materials mentioning features or use of this software
//    must display the following acknowledgement:
//    This product includes software developed by andreakarasho - https://github.com/andreakarasho
// 4. Neither the name of the copyright holder nor the
//    names of its contributors may be used to endorse or promote products
//    derived from this software without specific prior written permission.
// 
// THIS SOFTWARE IS PROVIDED BY THE COPYRIGHT HOLDERS ''AS IS'' AND ANY
// EXPRESS OR IMPLIED WARRANTIES, INCLUDING, BUT NOT LIMITED TO, THE IMPLIED
// WARRANTIES OF MERCHANTABILITY AND FITNESS FOR A PARTICULAR PURPOSE ARE
// DISCLAIMED. IN NO EVENT SHALL THE COPYRIGHT HOLDER BE LIABLE FOR ANY
// DIRECT, INDIRECT, INCIDENTAL, SPECIAL, EXEMPLARY, OR CONSEQUENTIAL DAMAGES
// (INCLUDING, BUT NOT LIMITED TO, PROCUREMENT OF SUBSTITUTE GOODS OR SERVICES;
// LOSS OF USE, DATA, OR PROFITS; OR BUSINESS INTERRUPTION) HOWEVER CAUSED AND
// ON ANY THEORY OF LIABILITY, WHETHER IN CONTRACT, STRICT LIABILITY, OR TORT
// (INCLUDING NEGLIGENCE OR OTHERWISE) ARISING IN ANY WAY OUT OF THE USE OF THIS
// SOFTWARE, EVEN IF ADVISED OF THE POSSIBILITY OF SUCH DAMAGE.

#endregion

using System;
using ClassicUO.Configuration;
using ClassicUO.Data;
using ClassicUO.Game.Data;
using ClassicUO.Game.Managers;
using ClassicUO.Game.UI.Gumps;
using ClassicUO.IO.Resources;
using ClassicUO.Resources;
using ClassicUO.Utility;
using ClassicUO.Utility.Collections;
using Microsoft.Xna.Framework;

namespace ClassicUO.Game.GameObjects
{
    internal partial class Mobile : Entity
    {
        private static readonly QueuedPool<Mobile> _pool = new QueuedPool<Mobile>
        (
            Constants.PREDICTABLE_CHUNKS,
            mobile =>
            {
                mobile.IsDestroyed = false;
                mobile.Graphic = 0;
                mobile.Steps.Clear();
                mobile.Offset = Vector3.Zero;
                mobile.SpeedMode = CharacterSpeedType.Normal;
                mobile.Race = 0;
                mobile.Hits = 0;
                mobile.HitsMax = 0;
                mobile.Mana = 0;
                mobile.ManaMax = 0;
                mobile.Stamina = 0;
                mobile.StaminaMax = 0;
                mobile.NotorietyFlag = 0;
                mobile.IsRenamable = false;
                mobile.Flags = 0;
                mobile.IsFemale = false;
                mobile.InWarMode = false;
                mobile.IsRunning = false;
                mobile._animationInterval = 0;
                mobile.AnimationFrameCount = 0;
                mobile._animationRepeatMode = 1;
                mobile._animationRepeatModeCount = 1;
                mobile._animationRepeat = false;
                mobile.AnimationFromServer = false;
                mobile._animationForwardDirection = true;
                mobile.LastStepSoundTime = 0;
                mobile.StepSoundOffset = 0;
                mobile.Title = string.Empty;
                mobile._animationGroup = 0xFF;
                mobile._isDead = false;
                mobile._isSA_Poisoned = false;
                mobile._lastAnimationIdleDelay = 0;
                mobile.X = 0;
                mobile.Y = 0;
                mobile.Z = 0;
                mobile.Direction = 0;
                mobile.LastAnimationChangeTime = Time.Ticks;
                mobile.TextContainer?.Clear();
                mobile.HitsPercentage = 0;
                mobile.HitsTexture?.Destroy();
                mobile.HitsTexture = null;
                mobile.IsFlipped = false;
                mobile.FrameInfo = Rectangle.Empty;
                mobile.UseObjectHandles = false;
                mobile.ClosedObjectHandles = false;
                mobile.ObjectHandlesOpened = false;
                mobile.AlphaHue = 0;
                mobile.AllowedToDraw = true;
                mobile.IsClicked = false;
                mobile.RemoveFromTile();
                mobile.Clear();
                mobile.Next = null;
                mobile.Previous = null;
                mobile.Name = null;
<<<<<<< HEAD
                mobile.ExecuteAnimation = true;
=======
                
                mobile.HitsRequested = false;
>>>>>>> 36a7d8e9

                mobile.CalculateRandomIdleTime();
            }
        );

        private static readonly byte[,] _animationIdle =
        {
            {
                (byte) LOW_ANIMATION_GROUP.LAG_FIDGET_1, (byte) LOW_ANIMATION_GROUP.LAG_FIDGET_2,
                (byte) LOW_ANIMATION_GROUP.LAG_FIDGET_1
            },
            {
                (byte) HIGHT_ANIMATION_GROUP.HAG_FIDGET_1, (byte) HIGHT_ANIMATION_GROUP.HAG_FIDGET_2,
                (byte) HIGHT_ANIMATION_GROUP.HAG_FIDGET_1
            },
            {
                (byte) PEOPLE_ANIMATION_GROUP.PAG_FIDGET_1, (byte) PEOPLE_ANIMATION_GROUP.PAG_FIDGET_2,
                (byte) PEOPLE_ANIMATION_GROUP.PAG_FIDGET_3
            }
        };

        private bool _isDead;
        private bool _isSA_Poisoned;
        private long _lastAnimationIdleDelay;
        private bool _animationForwardDirection;
        private byte _animationGroup = 0xFF;
        private byte _animationInterval;
        private bool _animationRepeat;
        private ushort _animationRepeatMode = 1;
        private ushort _animationRepeatModeCount = 1;


        public Mobile(uint serial) : base(serial)
        {
            LastAnimationChangeTime = Time.Ticks;
            CalculateRandomIdleTime();
        }

        public Mobile() : base(0)
        {
        }


        public Deque<Step> Steps { get; } = new Deque<Step>(Constants.MAX_STEP_COUNT);

        public bool IsParalyzed => ((byte) Flags & 0x01) != 0;
        public bool IsYellowHits => ((byte) Flags & 0x08) != 0;
        public bool IsPoisoned => Client.Version >= ClientVersion.CV_7000 ? _isSA_Poisoned : ((byte) Flags & 0x04) != 0;
        public bool IgnoreCharacters => ((byte) Flags & 0x10) != 0;

        public bool IsDead
        {
            get => Graphic == 0x0192 || Graphic == 0x0193 || Graphic >= 0x025F && Graphic <= 0x0260 || Graphic == 0x2B6 || Graphic == 0x02B7 || _isDead;
            set => _isDead = value;
        }

        public bool IsFlying => Client.Version >= ClientVersion.CV_7000 && ((byte) Flags & 0x04) != 0;

        public virtual bool InWarMode
        {
            get => ((byte) Flags & 0x40) != 0;
            set { }
        }

        public bool IsHuman => Graphic >= 0x0190 && Graphic <= 0x0193 || Graphic >= 0x00B7 && Graphic <= 0x00BA || Graphic >= 0x025D && Graphic <= 0x0260 || Graphic == 0x029A || Graphic == 0x029B || Graphic == 0x02B6 || Graphic == 0x02B7 || Graphic == 0x03DB || Graphic == 0x03DF || Graphic == 0x03E2 || Graphic == 0x02E8 || Graphic == 0x02E9 || Graphic == 0x04E5;

        public bool IsGargoyle => Client.Version >= ClientVersion.CV_7000 && Graphic == 0x029A || Graphic == 0x029B;

        public bool IsMounted
        {
            get
            {
                Item it = FindItemByLayer(Layer.Mount);

                if (it != null && !IsDrivingBoat && it.GetGraphicForAnimation() != 0xFFFF)
                {
                    return true;
                }

                return false;
            }
        }

        public bool IsDrivingBoat
        {
            get
            {
                Item it = FindItemByLayer(Layer.Mount);

                return it != null && it.Graphic == 0x3E96;
            }
        }

        protected virtual bool IsWalking => LastStepTime > Time.Ticks - Constants.WALKING_DELAY;
        public byte AnimationFrameCount;
        public bool AnimationFromServer;
       
        public bool IsFemale;
        public bool IsRenamable;

        public bool IsRunning;
        public long LastStepSoundTime;
        public ushort Mana;
        public ushort ManaMax;
        public NotorietyFlag NotorietyFlag;
        public RaceType Race;
        public CharacterSpeedType SpeedMode = CharacterSpeedType.Normal;
        public ushort Stamina;
        public ushort StaminaMax;
        public int StepSoundOffset;
        public string Title = string.Empty;


        public static Mobile Create(uint serial)
        {
            Mobile mobile = _pool.GetOne();
            mobile.Serial = serial;

            return mobile;
        }


        public Item GetSecureTradeBox()
        {
            for (LinkedObject i = Items; i != null; i = i.Next)
            {
                Item it = (Item) i;

                if (it.Graphic == 0x1E5E && it.Layer == 0)
                {
                    return it;
                }
            }

            return null;
        }

        public void SetSAPoison(bool value)
        {
            _isSA_Poisoned = value;
        }

        private void CalculateRandomIdleTime()
        {
            const int TIME = 30000;
            _lastAnimationIdleDelay = Time.Ticks + (TIME + RandomHelper.GetValue(0, TIME));
        }

        public override void Update(double totalTime, double frameTime)
        {
            if (IsDestroyed)
            {
                return;
            }

            base.Update(totalTime, frameTime);

            if (_lastAnimationIdleDelay < Time.Ticks)
            {
                SetIdleAnimation();
            }

            ProcessAnimation(out _, true);
        }

        public void ClearSteps()
        {
            Steps.Clear();
            Offset = Vector3.Zero;
        }

        public bool EnqueueStep(int x, int y, sbyte z, Direction direction, bool run)
        {
            if (Steps.Count >= Constants.MAX_STEP_COUNT)
            {
                return false;
            }

            GetEndPosition(out int endX, out int endY, out sbyte endZ, out Direction endDir);

            if (endX == x && endY == y && endZ == z && endDir == direction)
            {
                return true;
            }

            if (Steps.Count == 0)
            {
                if (!IsWalking)
                {
                    SetAnimation(0xFF);
                }

                LastStepTime = Time.Ticks;
            }

            Direction moveDir = DirectionHelper.CalculateDirection(endX, endY, x, y);
            Step step = new Step();

            if (moveDir != Direction.NONE)
            {
                if (moveDir != endDir)
                {
                    step.X = endX;
                    step.Y = endY;
                    step.Z = endZ;
                    step.Direction = (byte) moveDir;
                    step.Run = run;
                    Steps.AddToBack(step);
                }

                step.X = x;
                step.Y = y;
                step.Z = z;
                step.Direction = (byte) moveDir;
                step.Run = run;
                Steps.AddToBack(step);
            }

            if (moveDir != direction)
            {
                step.X = x;
                step.Y = y;
                step.Z = z;
                step.Direction = (byte) direction;
                step.Run = run;
                Steps.AddToBack(step);
            }

            return true;
        }

        internal void GetEndPosition(out int x, out int y, out sbyte z, out Direction dir)
        {
            if (Steps.Count == 0)
            {
                x = X;
                y = Y;
                z = Z;
                dir = Direction;
            }
            else
            {
                ref Step step = ref Steps.Back();
                x = step.X;
                y = step.Y;
                z = step.Z;
                dir = (Direction) step.Direction;
            }
        }

        public void SetAnimation
        (
            byte id,
            byte interval = 0,
            byte frameCount = 0,
            ushort repeatCount = 0,
            bool repeat = false,
            bool forward = false,
            bool fromServer = false
        )
        {
            _animationGroup = id;
            AnimIndex = (byte) (forward ? 0 : frameCount);
            _animationInterval = interval;
            AnimationFrameCount = (byte)(forward ? 0 : frameCount);
            _animationRepeatMode = repeatCount;
            _animationRepeatModeCount = repeatCount;
            _animationRepeat = repeat;
            _animationForwardDirection = forward;
            AnimationFromServer = false;
            AnimationFromServer = fromServer;

            LastAnimationChangeTime = Time.Ticks;

            CalculateRandomIdleTime();
        }


        public void SetIdleAnimation()
        {
            CalculateRandomIdleTime();

            if (!IsMounted && !InWarMode && ExecuteAnimation)
            {
                AnimIndex = 0;
                AnimationFrameCount = 0;
                _animationInterval = 1;
                _animationRepeatMode = _animationRepeatModeCount = 1;
                _animationForwardDirection = true;
                _animationRepeat = false;
                AnimationFromServer = true;


                ushort graphic = GetGraphicForAnimation();

                if (graphic >= Constants.MAX_ANIMATIONS_DATA_INDEX_COUNT)
                {
                    return;
                }

                ref AnimationEntry ia = ref AnimationsLoader.Instance.GetAnimationEntry(graphic);

                ANIMATION_GROUPS_TYPE type = ia.Type;

                if ((ia.Flags & ANIMATION_FLAGS.AF_USE_UOP_ANIMATION) != 0 && !ia.IsValidMUL)
                {
                    // do nothing ?
                }
                else
                {
                    if ((ia.GraphicConversion & ~0x8000) == 0)
                    {
                        ushort newGraphic = ia.Graphic;

                        if (graphic != newGraphic)
                        {
                            graphic = newGraphic;

                            ia = ref AnimationsLoader.Instance.GetAnimationEntry(graphic);
                            ANIMATION_GROUPS_TYPE newType = ia.Type;

                            if (newType != type)
                            {
                                type = newType;
                            }
                        }
                    }
                }

                ANIMATION_FLAGS flags = ia.Flags;

                ANIMATION_GROUPS animGroup = ANIMATION_GROUPS.AG_NONE;

                bool isLowExtended = false;
                bool isLow = false;

                if ((flags & ANIMATION_FLAGS.AF_CALCULATE_OFFSET_LOW_GROUP_EXTENDED) != 0)
                {
                    isLowExtended = true;
                    type = ANIMATION_GROUPS_TYPE.MONSTER;
                }
                else if ((flags & ANIMATION_FLAGS.AF_CALCULATE_OFFSET_BY_LOW_GROUP) != 0)
                {
                    type = ANIMATION_GROUPS_TYPE.ANIMAL;
                    isLow = true;
                }

                switch (type)
                {
                    case ANIMATION_GROUPS_TYPE.SEA_MONSTER:
                    case ANIMATION_GROUPS_TYPE.MONSTER:
                        animGroup = ANIMATION_GROUPS.AG_HIGHT;

                        break;

                    case ANIMATION_GROUPS_TYPE.ANIMAL:
                        animGroup = ANIMATION_GROUPS.AG_LOW;

                        break;

                    case ANIMATION_GROUPS_TYPE.HUMAN:
                    case ANIMATION_GROUPS_TYPE.EQUIPMENT:
                        animGroup = ANIMATION_GROUPS.AG_PEOPLE;

                        break;
                }

                if (animGroup == 0)
                {
                    return;
                }

                if ((flags & ANIMATION_FLAGS.AF_USE_UOP_ANIMATION) != 0)
                {
                    if (animGroup != ANIMATION_GROUPS.AG_PEOPLE)
                    {
                        if (InWarMode)
                        {
                            _animationGroup = 28;
                        }
                        else
                        {
                            _animationGroup = 26;
                        }

                        return;
                    }

                    if (IsGargoyle && IsFlying)
                    {
                        if (RandomHelper.GetValue(0, 2) != 0)
                        {
                            _animationGroup = 66;
                        }
                        else
                        {
                            _animationGroup = 67;
                        }

                        return;
                    }
                }

                int first_value = RandomHelper.GetValue(0, 2);

                byte original_value = _animationGroup;

                _animationGroup = _animationIdle[(byte) animGroup - 1, first_value];

                if (isLowExtended && _animationGroup == 18)
                {
                    if (!AnimationsLoader.Instance.IsAnimationExists(graphic, 18) && AnimationsLoader.Instance.IsAnimationExists(graphic, 17))
                    {
                        _animationGroup = GetReplacedObjectAnimation(graphic, 17);
                    }
                    else
                    {
                        _animationGroup = 1;
                    }
                }

                if (!AnimationsLoader.Instance.IsAnimationExists(graphic, _animationGroup))
                {
                    if (first_value == 0)
                    {
                        first_value = 1;
                    }
                    else
                    {
                        first_value = 0;
                    }

                    _animationGroup = _animationIdle[(byte) animGroup - 1, first_value];

                    if (!AnimationsLoader.Instance.IsAnimationExists(graphic, _animationGroup))
                    {
                        SetAnimation(original_value);
                    }
                }
            }
        }

        protected virtual bool NoIterateAnimIndex()
        {
            return !ExecuteAnimation || (LastStepTime > Time.Ticks - Constants.WALKING_DELAY && Steps.Count == 0);
        }

        private void ProcessFootstepsSound()
        {
            if (ProfileManager.CurrentProfile.EnableFootstepsSound && IsHuman && !IsHidden && !IsDead && !IsFlying)
            {
                long ticks = Time.Ticks;

                if (Steps.Count != 0 && LastStepSoundTime < ticks)
                {
                    ref Step step = ref Steps.Back();

                    int incID = StepSoundOffset;
                    int soundID = 0x012B;
                    int delaySound = 400;

                    if (IsMounted)
                    {
                        if (step.Run)
                        {
                            soundID = 0x0129;
                            delaySound = 150;
                        }
                        else
                        {
                            incID = 0;
                            delaySound = 350;
                        }
                    }

                    delaySound = delaySound * 13 / 10;

                    soundID += incID;

                    StepSoundOffset = (incID + 1) % 2;

                    Client.Game.Scene.Audio.PlaySoundWithDistance(soundID, step.X, step.Y);
                    LastStepSoundTime = ticks + delaySound;
                }
            }
        }

        public override void ProcessAnimation(out byte dir, bool evalutate = false)
        {
            ProcessSteps(out dir, evalutate);

            ProcessFootstepsSound();

            if (LastAnimationChangeTime < Time.Ticks && !NoIterateAnimIndex())
            {
                ushort id = GetGraphicForAnimation();
                int currentDelay = Constants.CHARACTER_ANIMATION_DELAY;

                byte animGroup = GetGroupForAnimation(this, id, true);
                bool mirror = false;
                AnimationsLoader.Instance.GetAnimDirection(ref dir, ref mirror);

                if (id < Constants.MAX_ANIMATIONS_DATA_INDEX_COUNT && dir < 5)
                {
                    int totalFrames = AnimationsLoader.Instance.GetFrameInfo(id, animGroup, dir, IsGargoyle);
                    int fc = totalFrames;

                    if (fc != 0)
                    {
<<<<<<< HEAD
                        int frameIndex = AnimIndex + (AnimationFromServer && !_animationForwardDirection ? -1 : 1);
                        
=======
                        AnimationsLoader.Instance.LoadAnimationFrames(id, animGroup, dir, ref direction);
                    }

                    if (direction != null && direction.FrameCount != 0)
                    {
                        direction.LastAccessTime = Time.Ticks;
                        int fc = direction.FrameCount;

>>>>>>> 36a7d8e9
                        if (AnimationFromServer)
                        {
                            currentDelay += currentDelay * (_animationInterval + 1);

                            if (AnimationFrameCount == 0)
                            {
                                AnimationFrameCount = (byte) fc;
                            }
                            else
                            {
                                fc = AnimationFrameCount;
                            }

                            if (_animationForwardDirection && frameIndex >= fc)
                            {
                                frameIndex = 0;
                            }
                            else if (!_animationForwardDirection && frameIndex < 0)
                            {
                                if (fc == 0)
                                {
                                    frameIndex = 0;
                                }
                                else
                                {
                                    frameIndex = (byte)(totalFrames - 1);
                                }
                            }
                            else
                            {
                                goto SKIP;
                            }

                            if (_animationRepeatMode == 0) // play animation infinite time
                            {
                                goto SKIP;
                            }

                            if (--_animationRepeatModeCount > 0) // play animation n times
                            {
                                goto SKIP;
                            }

                            if (_animationRepeat) // repeat the whole cycle, so reset animation to the received values
                            {
                                _animationRepeatModeCount = _animationRepeatMode;

                                _animationRepeat = false;
                            }
                            else
                            {
                                SetAnimation(0xFF);
                            }

                            SKIP: ;
                        }
                        else
                        {
                            if (frameIndex >= fc)
                            {
                                frameIndex = 0;

                                if ((Serial & 0x80000000) != 0)
                                {
                                    World.CorpseManager.Remove(0, Serial);
                                    World.RemoveMobile(Serial);
                                }
                            }
                        }

                        AnimIndex = (byte) (frameIndex % totalFrames);
                    }
                    else if ((Serial & 0x80000000) != 0)
                    {
                        World.CorpseManager.Remove(0, Serial);
                        World.RemoveMobile(Serial);
                    }
                }
                else if ((Serial & 0x80000000) != 0)
                {
                    World.CorpseManager.Remove(0, Serial);
                    World.RemoveMobile(Serial);
                }

                LastAnimationChangeTime = Time.Ticks + currentDelay;
            }
        }

        public void ProcessSteps(out byte dir, bool evalutate = false)
        {
            dir = (byte) Direction;
            dir &= 7;

            if (Steps.Count != 0 && !IsDestroyed)
            {
                ref Step step = ref Steps.Front();
                dir = step.Direction;

                if (step.Run)
                {
                    dir &= 7;
                }

                if (evalutate)
                {
                    if (AnimationFromServer)
                    {
                        SetAnimation(0xFF);
                    }

                    int delay = (int) Time.Ticks - (int) LastStepTime;

                    bool mounted = IsMounted || SpeedMode == CharacterSpeedType.FastUnmount || SpeedMode == CharacterSpeedType.FastUnmountAndCantRun || IsFlying;

                    bool run = step.Run;

                    // seems like it makes characterd naked for some reason
                    if (Serial != World.Player && Steps.Count > 1)
                    {
                        if (run)
                        {
                            if (delay <= MovementSpeed.STEP_DELAY_MOUNT_RUN)
                            {
                                mounted = true;
                            }
                        }
                        else
                        {
                            if (delay <= MovementSpeed.STEP_DELAY_MOUNT_WALK)
                            {
                                mounted = true;
                            }
                        }
                    }


                    int maxDelay = MovementSpeed.TimeToCompleteMovement(run, mounted) - (int) Client.Game.FrameDelay[1];

                    bool removeStep = delay >= maxDelay;
                    bool directionChange = false;

                    if (X != step.X || Y != step.Y)
                    {
                        bool badStep = false;

                        if (Offset.X == 0 && Offset.Y == 0)
                        {
                            int absX = Math.Abs(X - step.X);
                            int absY = Math.Abs(Y - step.Y);

                            badStep = absX > 1 || absY > 1 || absX + absY == 0;

                            if (!badStep)
                            {
                                absX = X;
                                absY = Y;

                                Pathfinder.GetNewXY((byte) (step.Direction & 7), ref absX, ref absY);

                                badStep = absX != step.X || absY != step.Y;
                            }
                        }

                        if (badStep)
                        {
                            removeStep = true;
                        }
                        else
                        {
                            float steps = maxDelay / (float) Constants.CHARACTER_ANIMATION_DELAY;
                            float x = delay / (float) Constants.CHARACTER_ANIMATION_DELAY;
                            float y = x;
                            Offset.Z = (sbyte) ((step.Z - Z) * x * (4.0f / steps));
                            MovementSpeed.GetPixelOffset(step.Direction, ref x, ref y, steps);
                            Offset.X = (sbyte) x;
                            Offset.Y = (sbyte) y;
                        }
                    }
                    else
                    {
                        directionChange = true;
                        removeStep = true;
                    }

                    if (removeStep)
                    {
                        if (Serial == World.Player)
                        {
                            //if (Position.X != step.X || Position.Y != step.Y || Position.Z != step.Z)
                            //{
                            //}

                            if (Z - step.Z >= 22)
                            {
                                // oUCH!!!!
                                AddMessage(MessageType.Label, ResGeneral.Ouch, TextType.CLIENT);
                            }

                            if (World.Player.Walker.StepInfos[World.Player.Walker.CurrentWalkSequence].Accepted)
                            {
                                int sequence = World.Player.Walker.CurrentWalkSequence + 1;

                                if (sequence < World.Player.Walker.StepsCount)
                                {
                                    int count = World.Player.Walker.StepsCount - sequence;

                                    for (int i = 0; i < count; i++)
                                    {
                                        World.Player.Walker.StepInfos[sequence - 1] = World.Player.Walker.StepInfos[sequence];

                                        sequence++;
                                    }
                                }

                                World.Player.Walker.StepsCount--;
                            }
                            else
                            {
                                World.Player.Walker.CurrentWalkSequence++;
                            }
                        }

                        X = (ushort) step.X;
                        Y = (ushort) step.Y;
                        Z = step.Z;
                        UpdateScreenPosition();

                        if (World.InGame && Serial == World.Player)
                        {
                            World.Player.CloseRangedGumps();
                        }

                        Direction = (Direction) step.Direction;
                        IsRunning = step.Run;
                        Offset.X = 0;
                        Offset.Y = 0;
                        Offset.Z = 0;
                        Steps.RemoveFromFront();
                        CalculateRandomIdleTime();

                        if (directionChange)
                        {
                            ProcessSteps(out dir, evalutate);

                            return;
                        }

                        if (TNext != null || TPrevious != null)
                        {
                            AddToTile();
                        }

                        LastStepTime = Time.Ticks;
                    }

                    UpdateTextCoordsV();
                }
            }
        }

        public int IsSitting()
        {
            //get
            {
                int result = 0;

                if (IsHuman && !IsMounted && !IsFlying && !TestStepNoChangeDirection(this, GetGroupForAnimation(this, isParent: true)))
                {
                    GameObject start = this;

                    while (start?.TPrevious != null)
                    {
                        start = start.TPrevious;
                    }

                    while (start != null && result == 0)
                    {
                        if ((start is Item || start is Static || start is Multi) && Math.Abs(Z - start.Z) <= 1)
                        {
                            ushort graphic = start.Graphic;

                            //if (start is Multi || start is Mobile)
                            //    graphic = 0;

                            switch (graphic)
                            {
                                case 0x0459:
                                case 0x045A:
                                case 0x045B:
                                case 0x045C:
                                case 0x0A2A:
                                case 0x0A2B:
                                case 0x0B2C:
                                case 0x0B2D:
                                case 0x0B2E:
                                case 0x0B2F:
                                case 0x0B30:
                                case 0x0B31:
                                case 0x0B32:
                                case 0x0B33:
                                case 0x0B4E:
                                case 0x0B4F:
                                case 0x0B50:
                                case 0x0B51:
                                case 0x0B52:
                                case 0x0B53:
                                case 0x0B54:
                                case 0x0B55:
                                case 0x0B56:
                                case 0x0B57:
                                case 0x0B58:
                                case 0x0B59:
                                case 0x0B5A:
                                case 0x0B5B:
                                case 0x0B5C:
                                case 0x0B5D:
                                case 0x0B5E:
                                case 0x0B5F:
                                case 0x0B60:
                                case 0x0B61:
                                case 0x0B62:
                                case 0x0B63:
                                case 0x0B64:
                                case 0x0B65:
                                case 0x0B66:
                                case 0x0B67:
                                case 0x0B68:
                                case 0x0B69:
                                case 0x0B6A:
                                case 0x0B91:
                                case 0x0B92:
                                case 0x0B93:
                                case 0x0B94:
                                case 0x0CF3:
                                case 0x0CF4:
                                case 0x0CF6:
                                case 0x0CF7:
                                case 0x11FC:
                                case 0x1218:
                                case 0x1219:
                                case 0x121A:
                                case 0x121B:
                                case 0x1527:
                                case 0x1771:
                                case 0x1776:
                                case 0x1779:
                                case 0x1DC7:
                                case 0x1DC8:
                                case 0x1DC9:
                                case 0x1DCA:
                                case 0x1DCB:
                                case 0x1DCC:
                                case 0x1DCD:
                                case 0x1DCE:
                                case 0x1DCF:
                                case 0x1DD0:
                                case 0x1DD1:
                                case 0x1DD2:
                                case 0x2A58:
                                case 0x2A59:
                                case 0x2A5A:
                                case 0x2A5B:
                                case 0x2A7F:
                                case 0x2A80:
                                case 0x2DDF:
                                case 0x2DE0:
                                case 0x2DE3:
                                case 0x2DE4:
                                case 0x2DE5:
                                case 0x2DE6:
                                case 0x2DEB:
                                case 0x2DEC:
                                case 0x2DED:
                                case 0x2DEE:
                                case 0x2DF5:
                                case 0x2DF6:
                                case 0x3088:
                                case 0x3089:
                                case 0x308A:
                                case 0x308B:
                                case 0x35ED:
                                case 0x35EE:
                                case 0x3DFF:
                                case 0x3E00:
                                case 0x4C8D:
                                case 0x4C8E:
                                case 0x4C8F:
                                case 0x4C1E:
                                case 0xA05F:
                                case 0xA05E:
                                case 0xA05D:
                                case 0xA05C:
                                case 0x9EA2:
                                case 0x9EA1:
                                case 0x9E9F:
                                case 0x9EA0:
                                case 0x9E91:
                                case 0x9E90:
                                case 0x9E8F:
                                case 0x9E8E:
                                case 0x9C62:
                                case 0x9C61:
                                case 0x9C60:
                                case 0x9C5F:
                                case 0x9C5E:
                                case 0x9C5D:
                                case 0x9C5A:
                                case 0x9C59:
                                case 0x9C58:
                                case 0x9C57:
                                case 0x402A:
                                case 0x4029:
                                case 0x4028:
                                case 0x4027:
                                case 0x4023:
                                case 0x4024:
                                case 0x4C1B:
                                case 0x7132:
                                case 0x71C2:
                                case 0x9977:
                                case 0x996C:
                                    //case 0x4C1F:

                                    for (int i = 0; i < AnimationsLoader.Instance.SittingInfos.Length; i++)
                                    {
                                        if (AnimationsLoader.Instance.SittingInfos[i].Graphic == graphic)
                                        {
                                            result = i + 1;

                                            break;
                                        }
                                    }

                                    break;
                            }
                        }

                        start = start.TNext;
                    }
                }

                return result;
            }
        }

        public override void UpdateTextCoordsV()
        {
            if (TextContainer == null)
            {
                return;
            }

            TextObject last = (TextObject) TextContainer.Items;

            while (last?.Next != null)
            {
                last = (TextObject) last.Next;
            }

            if (last == null)
            {
                return;
            }

            int offY = 0;

            bool health = ProfileManager.CurrentProfile.ShowMobilesHP;
            int alwaysHP = ProfileManager.CurrentProfile.MobileHPShowWhen;
            int mode = ProfileManager.CurrentProfile.MobileHPType;

            Point p = RealScreenPosition;


            if (IsGargoyle && IsFlying)
            {
                p.Y -= 22;
            }
            else if (!IsMounted)
            {
                p.Y += 22;
            }

            AnimationsLoader.Instance.GetAnimationDimensions
            (
                AnimIndex,
                GetGraphicForAnimation(),
                /*(byte) m.GetDirectionForAnimation()*/
                0,
                /*Mobile.GetGroupForAnimation(m, isParent:true)*/
                0,
                IsMounted,
                /*(byte) m.AnimIndex*/
                0,
                out _,
                out int centerY,
                out _,
                out int height
            );

            p.X += (int) Offset.X + 22;
            p.Y += (int) (Offset.Y - Offset.Z - (height + centerY + 8));
            p = Client.Game.Scene.Camera.WorldToScreen(p);

            if (ObjectHandlesOpened)
            {
                p.Y -= Constants.OBJECT_HANDLES_GUMP_HEIGHT;
            }

            if (health && HitsTexture != null && mode != 1 && (alwaysHP >= 1 && Hits != HitsMax || alwaysHP == 0))
            {
                p.Y -= HitsTexture.Height;
            }

            for (; last != null; last = (TextObject) last.Previous)
            {
                if (last.RenderedText != null && !last.RenderedText.IsDestroyed)
                {
                    if (offY == 0 && last.Time < Time.Ticks)
                    {
                        continue;
                    }

                    last.OffsetY = offY;
                    offY += last.RenderedText.Height;

                    last.RealScreenPosition.X = p.X - (last.RenderedText.Width >> 1);
                    last.RealScreenPosition.Y = p.Y - offY;
                }
            }

            FixTextCoordinatesInScreen();
        }

        public override void CheckGraphicChange(byte animIndex = 0)
        {
            switch (Graphic)
            {
                case 0x0190:
                case 0x0192:
                {
                    IsFemale = false;
                    Race = RaceType.HUMAN;

                    break;
                }

                case 0x0191:
                case 0x0193:
                {
                    IsFemale = true;
                    Race = RaceType.HUMAN;

                    break;
                }

                case 0x025D:
                {
                    IsFemale = false;
                    Race = RaceType.ELF;

                    break;
                }

                case 0x025E:
                {
                    IsFemale = true;
                    Race = RaceType.ELF;

                    break;
                }

                case 0x029A:
                {
                    IsFemale = false;
                    Race = RaceType.GARGOYLE;

                    break;
                }

                case 0x029B:
                {
                    IsFemale = true;
                    Race = RaceType.GARGOYLE;

                    break;
                }
            }
        }

        public override void Destroy()
        {
            uint serial = Serial & 0x3FFFFFFF;

            ClearSteps();

            base.Destroy();

            if (!(this is PlayerMobile))
            {
                UIManager.GetGump<PaperDollGump>(serial)?.Dispose();

                _pool.ReturnOne(this);
            }
        }

        internal struct Step
        {
            public int X, Y;
            public sbyte Z;
            public byte Direction;
            public bool Run;
        }
    }
}<|MERGE_RESOLUTION|>--- conflicted
+++ resolved
@@ -105,12 +105,9 @@
                 mobile.Next = null;
                 mobile.Previous = null;
                 mobile.Name = null;
-<<<<<<< HEAD
-                mobile.ExecuteAnimation = true;
-=======
                 
                 mobile.HitsRequested = false;
->>>>>>> 36a7d8e9
+                mobile.ExecuteAnimation = true;
 
                 mobile.CalculateRandomIdleTime();
             }
@@ -620,19 +617,14 @@
 
                     if (fc != 0)
                     {
-<<<<<<< HEAD
-                        int frameIndex = AnimIndex + (AnimationFromServer && !_animationForwardDirection ? -1 : 1);
-                        
-=======
                         AnimationsLoader.Instance.LoadAnimationFrames(id, animGroup, dir, ref direction);
                     }
 
-                    if (direction != null && direction.FrameCount != 0)
+                    if (direction != null && (direction.Address != 0 && direction.Size != 0 && direction.FileIndex != -1 || direction.IsUOP))
                     {
                         direction.LastAccessTime = Time.Ticks;
                         int fc = direction.FrameCount;
 
->>>>>>> 36a7d8e9
                         if (AnimationFromServer)
                         {
                             currentDelay += currentDelay * (_animationInterval + 1);
