--- conflicted
+++ resolved
@@ -113,60 +113,12 @@
         {
             double normalized = Normalized();
             if (normalized >= 1.0)
-<<<<<<< HEAD
-            {
-                Destroy();
                 return;
-            }
-=======
-                return;
->>>>>>> 8fef03db
 
             int playerX = World.Player.X;
             int playerY = World.Player.Y;
             int playerZ = World.Player.Z;
 
-<<<<<<< HEAD
-
-
-            (int sX, int sY, int sZ) = GetSource();
-            int sourceOffsetX = sX - playerX;
-            int sourceOffsetY = sY - playerY;
-            int sourceOffsetZ = sZ - playerZ;
-
-            int sourceX = (ProfileManager.Current.GameWindowSize.X >> 1) + (sourceOffsetX - sourceOffsetY) * 22;
-            int sourceY = (ProfileManager.Current.GameWindowSize.Y >> 1) + (sourceOffsetX + sourceOffsetY) * 22 - sourceOffsetZ * 4;
-            sourceX += ProfileManager.Current.GameWindowPosition.X;
-            sourceY += ProfileManager.Current.GameWindowPosition.Y;
-            //sourceX += (int) Offset.X;
-            //sourceY += (int) Offset.Y;
-
-
-            (int tX, int tY, int tZ) = GetTarget();
-            int targetOffsetX = tX - playerX;
-            int targetOffsetY = tY - playerY;
-            int targetOffsetZ = tZ - playerZ;
-
-            int targetX = (ProfileManager.Current.GameWindowSize.X >> 1) + (targetOffsetX - targetOffsetY) * 22;
-            int targetY = (ProfileManager.Current.GameWindowSize.Y >> 1) + (targetOffsetX + targetOffsetY) * 22 - targetOffsetZ * 4;
-            targetX += ProfileManager.Current.GameWindowPosition.X;
-            targetY += ProfileManager.Current.GameWindowPosition.Y;
-            //targetX += (int) Offset.X;
-            //targetY += (int) Offset.Y;
-
-            //posX = sourceX + (int) ((targetX - sourceX) * normalized);
-            //posY = sourceY + (int) ((targetY - sourceY) * normalized);
-
-
-            //Offset.X = posX / 22;
-            //Offset.Y = posY / 22;
-
-            Offset.X = targetX - sourceX;
-            Offset.Y = targetY - sourceY;
-           
-
-            AngleToTarget = (float) -(Math.Atan2(sourceY - targetY, sourceX - targetX) + Math.PI);
-=======
             int screenCenterX = ProfileManager.Current.GameWindowPosition.X;
             int screenCenterY = ProfileManager.Current.GameWindowPosition.Y;
 
@@ -222,7 +174,6 @@
             Offset.X = (sourceX - screenCenterX) / 22f;
             Offset.Y = (sourceY - screenCenterY) / 22f;
 
->>>>>>> 8fef03db
         }
 
 
@@ -233,7 +184,6 @@
             //Standard();
           
             //base.Update(totalMS, frameMS);
-
             //(int sx, int sy, int sz) = GetSource();
             //(int tx, int ty, int tz) = GetTarget();
 
@@ -270,29 +220,6 @@
             //    AngleToTarget = (float) -((float) Math.Atan2((ty - sy), (tx - sx)) + (float) (Math.PI) * (1f / 4f));
             //}
 
-<<<<<<< HEAD
-            //int screenCenterX = ProfileManager.Current.GameWindowPosition.X + (ProfileManager.Current.GameWindowSize.X >> 1);
-            //int screenCenterY = ProfileManager.Current.GameWindowPosition.Y + (ProfileManager.Current.GameWindowSize.Y >> 1);
-            //int playerX = World.Player.X;
-            //int playerY = World.Player.Y;
-            //int offsetX = sx - playerX;
-            //int offsetY = sy - playerY;
-            //int drawX = screenCenterX + (offsetX - offsetY) * 22;
-            //int drawY = screenCenterY + (offsetX + offsetY) * 22;
-            //int realDrawX = drawX + (int) Offset.X;
-            //int realDrawY = drawY + (int) Offset.Y;
-            //int offsetDestX = tx - playerX;
-            //int offsetDestY = ty - playerY;
-            //int drawDestX = screenCenterX + (offsetDestX - offsetDestY) * 22;
-            //int drawDestY = screenCenterY + (offsetDestX + offsetDestY) * 22;
-
-            //int[] deltaXY =
-            //{
-            //    Math.Abs(drawDestX - realDrawX), Math.Abs(drawDestY - realDrawY)
-            //};
-            //int x = 0;
-=======
->>>>>>> 8fef03db
 
             
         }
@@ -381,85 +308,6 @@
             {
                 realDrawY -= tempXY[(x + 1) % 2];
 
-<<<<<<< HEAD
-            //if ((newX == tx && newY == ty && sz == tz) || (Target != null && Target.IsDestroyed))
-            //{
-            //    if (Explode)
-            //    {
-            //        //Position = new Position(Position.X, Position.Y, (sbyte) tz);
-            //        //Tile = World.Map.GetTile(tx, ty);
-            //    }
-
-            //    Destroy();
-            //}
-            //else
-            //{
-            //    int newDrawX = screenCenterX + (newCoordX - newCoordY) * 22;
-            //    int newDrawY = screenCenterY + (newCoordX + newCoordY) * 22;
-            //    IsPositionChanged = true;
-            //    Offset.X = realDrawX - newDrawX;
-            //    Offset.Y = realDrawY - newDrawY;
-            //    bool wantUpdateInRenderList = false;
-            //    int countX = drawDestX - (newDrawX + (int) Offset.X);
-            //    int countY = drawDestY - (newDrawY + (int) Offset.Y);
-
-            //    if (sz != tz)
-            //    {
-            //        int stepsCountX = countX / (tempXY[x] + 1);
-            //        int stepsCountY = countY / (tempXY[(x + 1) % 2] + 1);
-
-            //        if (stepsCountX < stepsCountY)
-            //            stepsCountX = stepsCountY;
-
-            //        if (stepsCountX <= 0)
-            //            stepsCountX = 1;
-            //        int totalOffsetZ = 0;
-            //        bool incZ = sz < tz;
-
-            //        if (incZ)
-            //            totalOffsetZ = (tz - sz) << 2;
-            //        else
-            //            totalOffsetZ = (sz - tz) << 2;
-            //        totalOffsetZ /= stepsCountX;
-
-            //        if (totalOffsetZ == 0)
-            //            totalOffsetZ = 1;
-            //        Offset.Z += totalOffsetZ;
-            //        if (Offset.Z >= 4)
-            //        {
-            //            const int COUNT_Z = 1;
-
-            //            if (incZ)
-            //                sz += COUNT_Z;
-            //            else
-            //                sz -= COUNT_Z;
-
-            //            if (sz == tz)
-            //                Offset.Z = 0;
-            //            else
-            //                Offset.Z %= 8;
-            //            wantUpdateInRenderList = true;
-            //        }
-            //    }
-
-            //    countY -= (int) Offset.Z + ((tz - sz) << 2);
-            //    if (!FixedDir)
-            //    {
-            //        AngleToTarget = -(float) (Math.Atan2(countY, countX));
-            //    }
-
-            //    if (sx != newX || sy != newY)
-            //    {
-            //        sx = newX;
-            //        sy = newY;
-
-            //        wantUpdateInRenderList = true;
-            //    }
-
-            //    if (wantUpdateInRenderList)
-            //        SetSource(sx, sy, sz);
-            //}
-=======
                 if (realDrawY < drawDestY)
                     realDrawY = drawDestY;
             }
@@ -549,7 +397,6 @@
                 if (wantUpdateInRenderList)
                     SetSource(sx, sy, sz);
             }
->>>>>>> 8fef03db
         }
 
         private static void TileOffsetOnMonitorToXY(ref int ofsX, ref int ofsY, ref int x, ref int y)
