--- conflicted
+++ resolved
@@ -120,12 +120,8 @@
             sbyte animIndex = AnimIndex;
             drawX = drawY = drawCenterY = 0;
 
-<<<<<<< HEAD
             ushort hueFromFile = hue;
             ref var direction = ref FileManager.Animations.GetBodyAnimationGroup(ref graphic, ref animGroup, ref hueFromFile, true).Direction[dir];
-=======
-            ref var direction = ref FileManager.Animations.GetBodyAnimationGroup(ref graphic, ref animGroup, ref hue, true).Direction[dir];
->>>>>>> dfa83149
 
             FileManager.Animations.AnimID = graphic;
             FileManager.Animations.AnimGroup = animGroup;
