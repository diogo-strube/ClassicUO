--- conflicted
+++ resolved
@@ -130,13 +130,8 @@
                 IsStretched = true;
                 UpdateZ(
                     map.GetTileZ(x, y + 1),
-<<<<<<< HEAD
-                    map.GetTileZ(x + 1, y + 1), 
-                    map.GetTileZ(x + 1, y), 
-=======
                     map.GetTileZ(x + 1, y + 1),
                     map.GetTileZ(x + 1, y),
->>>>>>> 846c14af
                     z);
 
                 Vector3[,,] vec = new Vector3[3, 3, 4];
@@ -204,17 +199,6 @@
                 j = 1;
 
                 // 0
-<<<<<<< HEAD
-               SumAndNormalize(
-                    ref vec,
-                    i - 1, j - 1, 2,
-                    i - 1, j, 1,
-                    i, j - 1, 3,
-                    i, j, 0,
-                    out Normals[0]);
-
-               // 1
-=======
                 SumAndNormalize(
                      ref vec,
                      i - 1, j - 1, 2,
@@ -224,7 +208,6 @@
                      out Normals[0]);
 
                 // 1
->>>>>>> 846c14af
                 SumAndNormalize(
                     ref vec,
                     i, j - 1, 2,
@@ -256,11 +239,7 @@
 
         [MethodImpl(256)]
         private static void SumAndNormalize(
-<<<<<<< HEAD
-            ref Vector3[,,] vec, 
-=======
             ref Vector3[,,] vec,
->>>>>>> 846c14af
             int index0_x, int index0_y, int index0_z,
             int index1_x, int index1_y, int index1_z,
             int index2_x, int index2_y, int index2_z,
