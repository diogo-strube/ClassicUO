﻿#region license

//  Copyright (C) 2019 ClassicUO Development Community on Github
//
//	This project is an alternative client for the game Ultima Online.
//	The goal of this is to develop a lightweight client considering 
//	new technologies.  
//      
//  This program is free software: you can redistribute it and/or modify
//  it under the terms of the GNU General Public License as published by
//  the Free Software Foundation, either version 3 of the License, or
//  (at your option) any later version.
//
//  This program is distributed in the hope that it will be useful,
//  but WITHOUT ANY WARRANTY; without even the implied warranty of
//  MERCHANTABILITY or FITNESS FOR A PARTICULAR PURPOSE.  See the
//  GNU General Public License for more details.
//
//  You should have received a copy of the GNU General Public License
//  along with this program.  If not, see <https://www.gnu.org/licenses/>.

#endregion

using System;

using ClassicUO.Configuration;
using ClassicUO.Game.Data;
using ClassicUO.Game.GameObjects;
using ClassicUO.Game.Scenes;
using ClassicUO.Game.UI.Gumps;
using ClassicUO.Input;
using ClassicUO.IO;
using ClassicUO.Network;

namespace ClassicUO.Game.Managers
{
    public enum CursorTarget
    {
        Invalid = -1,
        Object = 0,
        Position = 1,
        MultiPlacement = 2,
        SetTargetClientSide = 3,
        Grab,
        SetGrabBag,
        HueCommandTarget
    }

    internal class CursorType
    {
        public static readonly Serial Target = new Serial(6983686);
    }

    public enum TargetType
    {
        Neutral,
        Harmful,
        Beneficial,
        Cancel
    }

    internal class MultiTargetInfo
    {
        public readonly ushort XOff, YOff, ZOff, Model, Hue;

        public MultiTargetInfo(ushort model, ushort x, ushort y, ushort z, ushort hue)
        {
            Model = model;
            XOff = x;
            YOff = y;
            ZOff = z;
            Hue = hue;
        }
    }

    internal static class TargetManager
    {
        private static Serial _targetCursorId;

        private static Action<Serial, Graphic, ushort, ushort, sbyte, bool> _enqueuedAction;

        public static MultiTargetInfo MultiTargetInfo { get; private set; }

        public static CursorTarget TargetingState { get; private set; } = CursorTarget.Invalid;

        public static Serial LastTarget, LastAttack, SelectedTarget;

        public static bool IsTargeting { get; private set; }

        public static TargetType TargeringType { get; private set; }

        public static void ClearTargetingWithoutTargetCancelPacket()
        {
            if (TargetingState == CursorTarget.MultiPlacement) World.HouseManager.Remove(Serial.INVALID);
            IsTargeting = false;
        }

        public static void Reset()
        {
            ClearTargetingWithoutTargetCancelPacket();

            TargetingState = 0;
            _targetCursorId = 0;
            MultiTargetInfo = null;
            TargeringType = 0;
        }

        public static void SetTargeting(CursorTarget targeting, Serial cursorID, TargetType cursorType)
        {
            if (targeting == CursorTarget.Invalid)
                return;

            TargetingState = targeting;
            _targetCursorId = cursorID;
            TargeringType = cursorType;

            bool lastTargetting = IsTargeting;
            IsTargeting = cursorType < TargetType.Cancel;

            if (IsTargeting)
                UIManager.RemoveTargetLineGump(LastTarget);
            else if (lastTargetting)
            {
                CancelTarget();
            }
        }

        public static void EnqueueAction(Action<Serial, Graphic, ushort, ushort, sbyte, bool> action)
        {
            _enqueuedAction = action;
        }

        public static void CancelTarget()
        {
            if (TargetingState == CursorTarget.MultiPlacement) World.HouseManager.Remove(Serial.INVALID);
            NetClient.Socket.Send(new PTargetCancel(TargetingState, _targetCursorId, (byte) TargeringType));
            IsTargeting = false;
        }

        public static void SetTargetingMulti(Serial deedSerial, ushort model, ushort x, ushort y, ushort z, ushort hue)
        {
            SetTargeting(CursorTarget.MultiPlacement, deedSerial, TargetType.Neutral);

            if (model != 0)
                MultiTargetInfo = new MultiTargetInfo(model, x, y, z, hue);
        }


        public static void Target(Serial serial)
        {
            if (!IsTargeting)
                return;

            Entity entity = World.InGame ? World.Get(serial) : null;

            if (entity != null)
            {
                switch (TargetingState)
                {
                    case CursorTarget.Invalid:                     
                        return;
                    case CursorTarget.MultiPlacement:
                        return;

                    case CursorTarget.Position:
                    case CursorTarget.Object:
                    case CursorTarget.HueCommandTarget:
                    case CursorTarget.SetTargetClientSide:

                        if (entity != World.Player)
                        {
                            UIManager.RemoveTargetLineGump(LastAttack);
                            UIManager.RemoveTargetLineGump(LastTarget);
                            LastTarget = entity.Serial;
                        }

                        if (_enqueuedAction != null)
                            _enqueuedAction(entity.Serial, entity.Graphic, entity.X, entity.Y, entity.Z, entity is Item it && it.OnGround || entity.Serial.IsMobile);
                        else
                        {
                            if (TargeringType == TargetType.Harmful && serial.IsMobile &&                   
                                ProfileManager.Current.EnabledCriminalActionQuery)
                            {
                                Mobile mobile = entity as Mobile;

                                if (((World.Player.NotorietyFlag == NotorietyFlag.Innocent ||
                                    World.Player.NotorietyFlag == NotorietyFlag.Ally) && mobile.NotorietyFlag == NotorietyFlag.Innocent && serial != World.Player))
                                {
                                    QuestionGump messageBox = new QuestionGump("This may flag\nyou criminal!",
                                                                       s =>
                                                                       {
                                                                           if (s)
                                                                           {
                                                                               NetClient.Socket.Send(new PTargetObject(entity, entity.Graphic, entity.X, entity.Y, entity.Z, _targetCursorId, (byte) TargeringType));
                                                                               ClearTargetingWithoutTargetCancelPacket();
                                                                           }
                                                                       });

                                    UIManager.Add(messageBox);

                                    return;
                                }
                            }

                            NetClient.Socket.Send(new PTargetObject(entity, entity.Graphic, entity.X, entity.Y, entity.Z, _targetCursorId, (byte) TargeringType));
                            ClearTargetingWithoutTargetCancelPacket();
                        }
                        Mouse.CancelDoubleClick = true;
                        break;
                    case CursorTarget.Grab:

                        if (serial.IsItem)
                        {
                            GameActions.GrabItem(serial, ((Item) entity).Amount);
                        }

<<<<<<< HEAD
                Mouse.CancelDoubleClick = true;
            }
            else if (selectedEntity is GameObject gobj)
            {
                Graphic modelNumber = 0;
                short z = gobj.Z;
=======
                        ClearTargetingWithoutTargetCancelPacket();
>>>>>>> ed6a52dc

                        return;
                    case CursorTarget.SetGrabBag:

                        if (serial.IsItem)
                        {
                            ProfileManager.Current.GrabBagSerial = serial;
                            GameActions.Print($"Grab Bag set: {serial}");
                        }

                        ClearTargetingWithoutTargetCancelPacket();

                        return;
                }
            }
        }

<<<<<<< HEAD
                    if (FileManager.ClientVersion >= ClientVersions.CV_7090 && data.IsSurface)
                    {
                        z += data.Height;
                    }
                }
                else if (gobj is Land land && TargeringType != TargetType.Neutral)
                {
                    return;
                }
=======
        public static void Target(Graphic graphic, ushort x, ushort y, short z)
        {
            if (!IsTargeting || TargeringType != TargetType.Neutral || graphic >= FileManager.TileData.StaticData.Length)
                return;

            ref readonly var itemData = ref FileManager.TileData.StaticData[graphic];
>>>>>>> ed6a52dc

            if (FileManager.ClientVersion >= ClientVersions.CV_7090 && itemData.IsSurface)
            {
                z += itemData.Height;
            }

            NetClient.Socket.Send(new PTargetXYZ(x, y, z, graphic, _targetCursorId, (byte) TargeringType));
            Mouse.CancelDoubleClick = true;
            ClearTargetingWithoutTargetCancelPacket();
        }

        public static void Target(ushort x, ushort y, short z)
        {
            if (!IsTargeting || TargeringType != TargetType.Neutral)
                return;

            NetClient.Socket.Send(new PTargetXYZ(x, y, z, 0, _targetCursorId, (byte) TargeringType));
            Mouse.CancelDoubleClick = true;
            ClearTargetingWithoutTargetCancelPacket();
        }


        //public static void TargetGameObject(BaseGameObject selectedEntity)
        //{
        //    if (selectedEntity == null || !IsTargeting)
        //        return;

        //    if (selectedEntity is GameEffect effect && effect.Source != null)
        //        selectedEntity = effect.Source;
        //    else if (selectedEntity is TextOverhead overhead && overhead.Owner != null)
        //        selectedEntity = overhead.Owner;

        //    if (TargetingState == CursorTarget.SetGrabBag)
        //    {
        //        if (selectedEntity is Item item)
        //        {
        //            ProfileManager.Current.GrabBagSerial = item.Serial;
        //            GameActions.Print($"Grab Bag set: {item.Serial}");
        //        }

        //        ClearTargetingWithoutTargetCancelPacket();

        //        return;
        //    }

        //    if (TargetingState == CursorTarget.Grab)
        //    {
        //        if (selectedEntity is Item item)
        //        {
        //            GameActions.GrabItem(item,item.Amount);
        //        }

        //        ClearTargetingWithoutTargetCancelPacket();

        //        return;
        //    }

        //    if (selectedEntity is Entity entity)
        //    {
        //        if (selectedEntity != World.Player)
        //        {
        //            UIManager.RemoveTargetLineGump(LastAttack);
        //            UIManager.RemoveTargetLineGump(LastTarget);
        //            LastTarget = entity.Serial;
        //        }

        //        if (_enqueuedAction != null)
        //            _enqueuedAction(entity.Serial, entity.Graphic, entity.X, entity.Y, entity.Z, entity is Item it && it.OnGround || entity.Serial.IsMobile);
        //        else
        //        {
        //            if (ProfileManager.Current.EnabledCriminalActionQuery && TargeringType == TargetType.Harmful)
        //            {
        //                Mobile m = World.Mobiles.Get(entity);

        //                if (m != null && (World.Player.NotorietyFlag == NotorietyFlag.Innocent || World.Player.NotorietyFlag == NotorietyFlag.Ally) && m.NotorietyFlag == NotorietyFlag.Innocent && m != World.Player)
        //                {
        //                    QuestionGump messageBox = new QuestionGump("This may flag\nyou criminal!",
        //                                                               s =>
        //                                                               {
        //                                                                   if (s)
        //                                                                   {
        //                                                                       NetClient.Socket.Send(new PTargetObject(entity, entity.Graphic, entity.X, entity.Y, entity.Z, _targetCursorId, (byte) TargeringType));
        //                                                                       ClearTargetingWithoutTargetCancelPacket();
        //                                                                   }
        //                                                               });

        //                    UIManager.Add(messageBox);

        //                    return;
        //                }
        //            }

        //            NetClient.Socket.Send(new PTargetObject(entity, entity.Graphic, entity.X, entity.Y, entity.Z, _targetCursorId, (byte) TargeringType));
        //            ClearTargetingWithoutTargetCancelPacket();
        //        }

        //        Mouse.CancelDoubleClick = true;
        //    }
        //    else if (TargeringType == TargetType.Neutral && selectedEntity is GameObject gobj)
        //    {
        //        Graphic modelNumber = 0;
        //        short z = gobj.Z;

        //        if (gobj is Static st)
        //        {
        //            modelNumber = st.OriginalGraphic;

        //            if (FileManager.ClientVersion >= ClientVersions.CV_7090 && st.ItemData.IsSurface)
        //            {
        //                z += st.ItemData.Height;
        //            }
        //        }
        //        else if (gobj is Multi m)
        //        {
        //            modelNumber = m.Graphic;

        //            if (FileManager.ClientVersion >= ClientVersions.CV_7090 && m.ItemData.IsSurface)
        //            {
        //                z += m.ItemData.Height;
        //            }
        //        }

        //        NetClient.Socket.Send(new PTargetXYZ(gobj.X, gobj.Y, z, modelNumber, _targetCursorId, (byte) TargeringType));
        //        Mouse.CancelDoubleClick = true;
        //        ClearTargetingWithoutTargetCancelPacket();
        //    }
        //}

        public static void SendMultiTarget(ushort x, ushort y, sbyte z)
        {
            NetClient.Socket.Send(new PTargetXYZ(x, y, z, 0, _targetCursorId, (byte)TargeringType));
            Mouse.CancelDoubleClick = true;
            MultiTargetInfo = null;
            ClearTargetingWithoutTargetCancelPacket();
        }

        enum SCAN_TYPE_OBJECT
        {
            STO_HOSTILE = 0,
            STO_PARTY,
            STO_FOLLOWERS,
            STO_OBJECTS,
            STO_MOBILES
        }
        enum SCAN_MODE_OBJECT
        {
            SMO_NEXT = 0,
            SMO_PREV,
            SMO_NEAREST
        }

        public static bool IsMobileSelectableAsTarget(Serial serial, int type)
        {
            Mobile mobile = World.Mobiles.Get(serial);

            if (mobile == null)
                return false;

            if (mobile == World.Player)
                return false;

            if (Math.Abs(mobile.Z - World.Player.Z) >= 20)
                return false;

            if (mobile.Distance > 12)
                return false;

            if (type >= 0 && type != 4)
            {
                // 0 - Hostile (only hostile mobiles: gray, criminal, enemy, murderer)
                if (
                    type == 0 &&
                    mobile.NotorietyFlag != NotorietyFlag.Gray &&
                    mobile.NotorietyFlag != NotorietyFlag.Criminal &&
                    mobile.NotorietyFlag != NotorietyFlag.Enemy &&
                    mobile.NotorietyFlag != NotorietyFlag.Murderer
                )
                    return false;

                // 1 - Party (only party members)
                if (type == 1 && !World.Party.Contains(mobile))
                    return false;

                // 2 - Follower (only your followers)
                // TODO: Find a better way to determine follower instead of checking if it is "renamable"
                if (type == 2 && (mobile.NotorietyFlag != NotorietyFlag.Ally || !mobile.IsRenamable))
                    return false;

                // 3 - Object (no mobiles, only objects (items)?!)
                if (type == 3)
                    return false;

                // 4 - Mobile (any mobiles)
                // No need to check anything here
            }

            return true;
        }

        private static bool CanBeSelectedAsTarget(Serial serial, SCAN_TYPE_OBJECT scanType)
        {
            if (scanType == SCAN_TYPE_OBJECT.STO_OBJECTS)
            {
                if (serial.IsItem)
                {
                    return true;
                }
            }
            else
            {
                switch (scanType)
                {
                    case SCAN_TYPE_OBJECT.STO_HOSTILE: 
                        return true;
                    case SCAN_TYPE_OBJECT.STO_PARTY:
                        return World.Party.Contains(serial);
                    case SCAN_TYPE_OBJECT.STO_FOLLOWERS: 
                        break;
                    case SCAN_TYPE_OBJECT.STO_MOBILES: 
                        break;
                }
            }

            return false;
        }
    }
}<|MERGE_RESOLUTION|>--- conflicted
+++ resolved
@@ -214,16 +214,7 @@
                             GameActions.GrabItem(serial, ((Item) entity).Amount);
                         }
 
-<<<<<<< HEAD
-                Mouse.CancelDoubleClick = true;
-            }
-            else if (selectedEntity is GameObject gobj)
-            {
-                Graphic modelNumber = 0;
-                short z = gobj.Z;
-=======
                         ClearTargetingWithoutTargetCancelPacket();
->>>>>>> ed6a52dc
 
                         return;
                     case CursorTarget.SetGrabBag:
@@ -241,24 +232,12 @@
             }
         }
 
-<<<<<<< HEAD
-                    if (FileManager.ClientVersion >= ClientVersions.CV_7090 && data.IsSurface)
-                    {
-                        z += data.Height;
-                    }
-                }
-                else if (gobj is Land land && TargeringType != TargetType.Neutral)
-                {
-                    return;
-                }
-=======
         public static void Target(Graphic graphic, ushort x, ushort y, short z)
         {
             if (!IsTargeting || TargeringType != TargetType.Neutral || graphic >= FileManager.TileData.StaticData.Length)
                 return;
 
             ref readonly var itemData = ref FileManager.TileData.StaticData[graphic];
->>>>>>> ed6a52dc
 
             if (FileManager.ClientVersion >= ClientVersions.CV_7090 && itemData.IsSurface)
             {
