--- conflicted
+++ resolved
@@ -449,7 +449,6 @@
             return _gumpPositionCache.TryGetValue(id, out pos);
         }
 
-<<<<<<< HEAD
         public static Control Create(uint sender, uint gumpID, int x, int y, string layout, string[] lines)
         {
             List<string> cmdlist = _parser.GetTokens(layout);
@@ -861,8 +860,6 @@
             return gump;
         }
         
-=======
->>>>>>> a65daded
         public static ContextMenuShowMenu ContextMenu { get; private set; }
 
         public static void ShowContextMenu(ContextMenuShowMenu menu)
