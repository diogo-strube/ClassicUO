--- conflicted
+++ resolved
@@ -646,10 +646,7 @@
                         break;
 
                     case "page":
-<<<<<<< HEAD
-
-=======
->>>>>>> fd2f9c8c
+
                         if (gparams.Count >= 1)
                             page = int.Parse(gparams[1]);
 
