--- conflicted
+++ resolved
@@ -23,12 +23,8 @@
 
 using System;
 using System.Collections.Generic;
-<<<<<<< HEAD
-using System.Runtime.CompilerServices;
-=======
 
 using ClassicUO.Configuration;
->>>>>>> ed6a52dc
 using ClassicUO.Game.Data;
 using ClassicUO.Game.GameObjects;
 using ClassicUO.Game.Map;
@@ -397,7 +393,6 @@
             return resultZ != -128;
         }
 
-        [MethodImpl(256)]
         public static void GetNewXY(byte direction, ref int x, ref int y)
         {
             switch (direction & 7)
@@ -521,7 +516,6 @@
             return passed;
         }
 
-        [MethodImpl(256)]
         private static int GetGoalDistCost(Point point, int cost)
         {
             return Math.Max(Math.Abs(_endPoint.X - point.X), Math.Abs(_endPoint.Y - point.Y));
