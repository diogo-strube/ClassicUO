--- conflicted
+++ resolved
@@ -56,14 +56,7 @@
         private int _maxZ;
         private bool _noDrawRoofs;
         private int _objectHandlesCount;
-<<<<<<< HEAD
-        //private WeakReference<GameObject>[] _renderList = new WeakReference<GameObject>[2000];
-
-
-        private Point _offset, _maxTile, _minTile, _minPixel, _maxPixel;
-=======
         private Point _offset, _maxTile, _minTile;
->>>>>>> 1eb9e8c9
         private int _oldPlayerX, _oldPlayerY, _oldPlayerZ;
         private int _renderIndex = 1;
         private GameObject[] _renderList = new GameObject[10000];
@@ -268,13 +261,9 @@
             }
         }
 
-<<<<<<< HEAD
 
 
         private byte AddTileToRenderList(GameObject obj, int worldX, int worldY, bool useObjectHandles, int maxZ, ushort hue = 20, byte extra = 0xFF)
-=======
-        private void AddTileToRenderList(GameObject obj, int worldX, int worldY, bool useObjectHandles, int maxZ/*, GameObject entity*/)
->>>>>>> 1eb9e8c9
         {
             /*sbyte HeightChecks = 0;
             if(entity != null)
