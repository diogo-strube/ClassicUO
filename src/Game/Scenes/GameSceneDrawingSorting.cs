﻿#region license

//  Copyright (C) 2019 ClassicUO Development Community on Github
//
//	This project is an alternative client for the game Ultima Online.
//	The goal of this is to develop a lightweight client considering 
//	new technologies.  
//      
//  This program is free software: you can redistribute it and/or modify
//  it under the terms of the GNU General Public License as published by
//  the Free Software Foundation, either version 3 of the License, or
//  (at your option) any later version.
//
//  This program is distributed in the hope that it will be useful,
//  but WITHOUT ANY WARRANTY; without even the implied warranty of
//  MERCHANTABILITY or FITNESS FOR A PARTICULAR PURPOSE.  See the
//  GNU General Public License for more details.
//
//  You should have received a copy of the GNU General Public License
//  along with this program.  If not, see <https://www.gnu.org/licenses/>.

#endregion

using System;
using System.Linq;
using System.Text;

using ClassicUO.Configuration;
using ClassicUO.Game.Data;
using ClassicUO.Game.GameObjects;
using ClassicUO.Game.Managers;
using ClassicUO.Game.Map;
using ClassicUO.IO;
using ClassicUO.IO.Resources;
using ClassicUO.Utility;
using ClassicUO.Renderer;

using Microsoft.Xna.Framework;
using Microsoft.Xna.Framework.Graphics;

namespace ClassicUO.Game.Scenes
{
    internal partial class GameScene
    {
        private sbyte _maxGroundZ;
        private int _maxZ;
        private bool _noDrawRoofs;
        private int _objectHandlesCount;
        //private WeakReference<GameObject>[] _renderList = new WeakReference<GameObject>[2000];


        private Point _offset, _maxTile, _minTile, _minPixel, _maxPixel;
        private int _oldPlayerX, _oldPlayerY, _oldPlayerZ;

        private int _renderIndex = 1;

        private GameObject[] _renderList = new GameObject[10000];
        private int _renderListCount;

        public void UpdateMaxDrawZ(bool force = false)
        {
            int playerX = World.Player.X;
            int playerY = World.Player.Y;
            int playerZ = World.Player.Z;

            if (playerX == _oldPlayerX && playerY == _oldPlayerY && playerZ == _oldPlayerZ && !force)
                return;

            _oldPlayerX = playerX;
            _oldPlayerY = playerY;
            _oldPlayerZ = playerZ;

            sbyte maxGroundZ = 127;
            _maxGroundZ = 127;
            _maxZ = 127;
            _noDrawRoofs = !ProfileManager.Current.DrawRoofs;
            int bx = playerX;
            int by = playerY;
            Tile tile = World.Map.GetTile(bx, by, false);

            if (tile != null)
            {
                int pz14 = playerZ + 14;
                int pz16 = playerZ + 16;

                GameObject obj = tile.FirstNode;

                while (obj.Left != null)
                    obj = obj.Left;

                for (; obj != null; obj = obj.Right)
                {
                    sbyte tileZ = obj.Z;

                    if (obj is Land)
                    {
                        if (pz16 <= tileZ)
                        {
                            maxGroundZ = (sbyte) pz16;
                            _maxGroundZ = (sbyte) pz16;
                            _maxZ = _maxGroundZ;

                            break;
                        }

                        continue;
                    }

                    if (obj is Mobile)
                        continue;


                    //if (obj is Item it && !it.ItemData.IsRoof || !(obj is Static) && !(obj is Multi))
                    //    continue;

                    if (tileZ > pz14 && _maxZ > tileZ)
                    {
                        ref readonly var itemdata = ref FileManager.TileData.StaticData[obj.Graphic];

                        //if (GameObjectHelper.TryGetStaticData(obj, out var itemdata) && ((ulong) itemdata.Flags & 0x20004) == 0 && (!itemdata.IsRoof || itemdata.IsSurface))
                        if (((ulong) itemdata.Flags & 0x20004) == 0 && (!itemdata.IsRoof || itemdata.IsSurface))
                        {
                            _maxZ = tileZ;
                            _noDrawRoofs = true;
                        }
                    }
                }

                int tempZ = _maxZ;
                _maxGroundZ = (sbyte) _maxZ;
                playerX++;
                playerY++;
                bx = playerX;
                by = playerY;
                tile = World.Map.GetTile(bx, by, false);

                if (tile != null)
                {
                    GameObject obj2 = tile.FirstNode;

                    while (obj2.Left != null)
                        obj2 = obj2.Left;

                    for (; obj2 != null; obj2 = obj2.Right)
                    {
                        //if (obj is Item it && !it.ItemData.IsRoof || !(obj is Static) && !(obj is Multi))
                        //    continue;

                        if (obj2 is Mobile)
                            continue;

                        sbyte tileZ = obj2.Z;

                        if (tileZ > pz14 && _maxZ > tileZ)
                        {
                            if (!(obj2 is Land))
                            {
                                ref readonly var itemdata = ref FileManager.TileData.StaticData[obj2.Graphic];

                                if (((ulong) itemdata.Flags & 0x204) == 0 && itemdata.IsRoof)
                                {
                                    _maxZ = tileZ;
                                    World.Map.ClearBockAccess();
                                    _maxGroundZ = World.Map.CalculateNearZ(tileZ, playerX, playerY, tileZ);
                                    _noDrawRoofs = true;
                                }
                            }

                            //if (GameObjectHelper.TryGetStaticData(obj2, out var itemdata) && ((ulong) itemdata.Flags & 0x204) == 0 && itemdata.IsRoof)
                            //{
                            //    _maxZ = tileZ;
                            //    World.Map.ClearBockAccess();
                            //    _maxGroundZ = World.Map.CalculateNearZ(tileZ, playerX, playerY, tileZ);
                            //    _noDrawRoofs = true;
                            //}
                        }
                    }

                    tempZ = _maxGroundZ;
                }

                _maxZ = _maxGroundZ;

                if (tempZ < pz16)
                {
                    _maxZ = pz16;
                    _maxGroundZ = (sbyte) pz16;
                }

                _maxGroundZ = maxGroundZ;
            }
        }


        private static StaticTiles _empty;

        private byte AddTileToRenderList(GameObject obj, int worldX, int worldY, bool useObjectHandles, int maxZ, ushort hue = 20, byte extra = 0xFF)
        {
            /*sbyte HeightChecks = 0;
            if(entity != null)
            {
                if(entity.X < worldX && entity.Y > worldY)
                {
                    HeightChecks = 1;
                }
                else if (entity.Y < worldY && entity.X > worldX)
                {
                    HeightChecks = -1;
                }
            }*/

            byte result = 0xFF;

            for (; obj != null; obj = obj.Right)
            {
                if (obj.CurrentRenderIndex == _renderIndex || !obj.AllowedToDraw)
                    continue;

                if (UpdateDrawPosition && obj.CurrentRenderIndex != _renderIndex || obj.IsPositionChanged)
                    obj.UpdateRealScreenPosition(_offset.X, _offset.Y);

                obj.UseInRender = 0xFF;

                int drawX = obj.RealScreenPosition.X;
                int drawY = obj.RealScreenPosition.Y;

                if (drawX < _minPixel.X || drawX > _maxPixel.X)
                    break;

                int maxObjectZ = obj.PriorityZ;

                ref readonly StaticTiles itemData = ref _empty;

                bool changinAlpha = false;
                bool island = false;
                bool iscorpse = false;
                bool ismobile = false;

                switch (obj)
                {
                    case Mobile _:

                        if (extra != 0xFF)
                        {
                            result = 0;

                            return result;
                        }

                        maxObjectZ += Constants.DEFAULT_CHARACTER_HEIGHT;
                        ismobile = true;

                        break;

                    case Land _:
                        island = true;
                        goto SKIP_HANDLES_CHECK;

                    case Item it when it.IsCorpse:
                        iscorpse = true;
                        goto default;

                    default:

                        itemData = ref FileManager.TileData.StaticData[obj.Graphic];

                        //if (GameObjectHelper.TryGetStaticData(obj, out itemData))
                        {
                            if (itemData.IsFoliage && World.Season >= Seasons.Winter)
                            {
                                continue;
                            }

                            if (obj is Static st)
                            {
                                if (StaticFilters.IsTree(st.OriginalGraphic))
                                {
                                    if (ProfileManager.Current.TreeToStumps && st.Graphic != Constants.TREE_REPLACE_GRAPHIC)
                                    {
                                        if (!itemData.IsImpassable)
                                            continue;
                                        st.SetGraphic(Constants.TREE_REPLACE_GRAPHIC);
                                    }
                                    else if (st.OriginalGraphic != st.Graphic && !ProfileManager.Current.TreeToStumps)
                                        st.RestoreOriginalGraphic();
                                }
                            }

                            if (_noDrawRoofs && itemData.IsRoof)
                            {
                                if (_alphaChanged)
                                    changinAlpha = obj.ProcessAlpha(0);
                                else
                                    changinAlpha = obj.AlphaHue != 0;

                                if (!changinAlpha)
                                    continue;
                            }

                            //we avoid to hide impassable foliage or bushes, if present...
                            if ((ProfileManager.Current.TreeToStumps && itemData.IsFoliage) || (ProfileManager.Current.HideVegetation && !itemData.IsImpassable && StaticFilters.IsVegetation(obj.Graphic)))
                                continue;

                            //if (HeightChecks <= 0 && (!itemData.IsBridge || ((itemData.Flags & TileFlag.StairBack | TileFlag.StairRight) != 0) || itemData.IsWall))

                            //if (!itemData.IsSurface || 

                            //    ( (extra == 12 || extra == 17) && ((itemData.Flags & TileFlag.StairRight) != 0 || 
                            //                                      (itemData.Flags & TileFlag.StairBack) != 0) )
                            //    )


                            //if ((extra == 8 || extra == 15 || extra == 21 ||
                            //          extra == 1 || extra == 2 || extra == 9 || extra == 16 ||
                            //          extra == 3 || extra == 10 ||
                            //          extra == 8 ||
                            //          extra == 7 ||
                            //          extra == 14 || 
                            //          extra == 2) && ((itemData.Flags & TileFlag.StairRight) != 0 ||
                            //                      (itemData.Flags & TileFlag.StairBack) != 0 || itemData.IsSurface || (itemData.IsWall && itemData.Height < 10)))
                            //{
                            //    break;
                            //}

                            {
                                int height = itemData.Height;

                                if (height == 0 && obj.Texture != null && obj.Texture.Height >= 80)
                                    height = 20;

                                //if ((extra == 8 || extra == 15 || extra == 21 ||
                                //     extra == 1 || extra == 2 || extra == 9 || extra == 16 ||
                                //     extra == 3 || extra == 10))
                                //    maxObjectZ -= 20;

                                maxObjectZ += height;
                            }
                        }

                        break;
                }


                if (useObjectHandles && NameOverHeadManager.IsAllowed(obj as Entity))
                {
                    obj.UseObjectHandles = (ismobile ||
                                            iscorpse ||
                                            obj is Item it && (!it.IsLocked || it.IsLocked && itemData.IsContainer) && !it.IsMulti) &&
                                           !obj.ClosedObjectHandles && _objectHandlesCount <= 400;
                    if (obj.UseObjectHandles)
                        _objectHandlesCount++;
                }
                else if (obj.ClosedObjectHandles)
                {
                    obj.ClosedObjectHandles = false;
                    obj.ObjectHandlesOpened = false;
                }
                else if (obj.UseObjectHandles)
                {
                    obj.ObjectHandlesOpened = false;
                    obj.UseObjectHandles = false;
                }


                SKIP_HANDLES_CHECK:

                if (maxObjectZ > maxZ)
                {
                    break;
                }

                obj.CurrentRenderIndex = _renderIndex;

                if (!island)
                {
                    obj.UpdateTextCoordsV();
                }
                else
                    goto SKIP_INTERNAL_CHECK;

                if (!ismobile && !iscorpse && !island && itemData.IsInternal)
                    continue;

                SKIP_INTERNAL_CHECK:

                int z = obj.Z;

                if (!island && z >= _maxZ)
                {
                    if (!changinAlpha)
                    {
                        if (_alphaChanged)
                            changinAlpha = obj.ProcessAlpha(0);
                        else
                            changinAlpha = obj.AlphaHue != 0;

                        if (!changinAlpha)
                        {
                            obj.UseInRender = (byte)_renderIndex;
                            continue;
                        }
                    }
                }

                int testMaxZ = drawY;

                if (testMaxZ > _maxPixel.Y)
                {
                    continue;
                }

                int testMinZ = drawY + (z << 2);

                if (island)
                {
                    Land t = obj as Land;

                    if (t.IsStretched)
                        testMinZ -= t.MinZ << 2;
                    else
                        testMinZ = testMaxZ;
                }
                else
                    testMinZ = testMaxZ;

                if (testMinZ < _minPixel.Y)
                {
                    continue;
                }


                if (obj.Hue >= 0x35)
                    hue += 20;

                obj.Hue = hue;

                if (ismobile || iscorpse)
                {
                    AddOffsetCharacterTileToRenderList(obj, useObjectHandles);
                }
                else if (!island && itemData.IsFoliage)
                {
                    bool check = World.Player.X <= worldX && World.Player.Y <= worldY;

                    if (!check)
                    {
                        check = World.Player.Y <= worldY && World.Player.X <= worldX + 1;

                        if (!check)
                            check = World.Player.X <= worldX && World.Player.Y <= worldY + 1;
                    }

                    if (check)
                    {
                        _rectangleObj.X = drawX - obj.FrameInfo.X;
                        _rectangleObj.Y = drawY - obj.FrameInfo.Y;
                        _rectangleObj.Width = obj.FrameInfo.Width;
                        _rectangleObj.Height = obj.FrameInfo.Height;

                        check = Exstentions.InRect(ref _rectangleObj, ref _rectanglePlayer);
                    }

                    switch (obj)
                    {
                        case Static st:
                            st.CharacterIsBehindFoliage = check;

                            break;

                        case Multi m:
                            m.CharacterIsBehindFoliage = check;

                            break;

                        case Item it:
                            it.CharacterIsBehindFoliage = check;

                            break;
                    }
                }

                if (!island && _alphaChanged && !changinAlpha)
                {
                    if (itemData.IsTranslucent)
                        obj.ProcessAlpha(178);
                    else if (!itemData.IsFoliage && obj.AlphaHue != 0xFF)
                        obj.ProcessAlpha(0xFF);
                }

                if (_renderListCount >= _renderList.Length)
                {
                    int newsize = _renderList.Length + 1000;
                    Array.Resize(ref _renderList, newsize);
                }
               
                _renderList[_renderListCount++] = obj;
                obj.UseInRender = (byte)_renderIndex;
            }

            return result;
        }


        private void AddOffsetCharacterTileToRenderList(GameObject entity, bool useObjectHandles)
        {
            int charX = entity.X;
            int charY = entity.Y;
            int maxZ = entity.PriorityZ;
            int dropMaxZIndex = -1, area = 0;

<<<<<<< HEAD
            if(entity.FrameInfo != Rectangle.Empty)
            {
                area = Math.Max((entity.FrameInfo.Bottom / 44) >> 1, (entity.FrameInfo.Right / 44) >> 1);
                if(area > 1 && entity is Mobile m && m.IsMoving)
                {
                    byte b = m.Steps.Back().Direction;
                    if (b > 0 && b < 6)
                        area++;
                    else if(b == 7)
                        area--;
                }
=======
            int dropMaxZIndex = -1;

            if (entity is Mobile mob && mob.Steps.Count != 0)
            {
                ref var step = ref mob.Steps.Back();

                if ((step.Direction & 7) == 2)
                    dropMaxZIndex = 0;
>>>>>>> ed6a52dc
            }

            for (byte i = 0; i < 22; i++)
            {
                ushort hue = 0x35;

                int x = charX;
                int y = charY;

                switch (i)
                {
                    case 0://mandatory
                        x++;
                        y--;
                        dropMaxZIndex = 0;
                        break;
                    case 1:
                        hue = 0x45;
                        if (area < 2)
                            continue;
                        x++;
                        y -= 2;
                        break;
                    case 2:
                        hue = 0x45;
                        if (area < 2)
                            continue;
                        x += 2;
                        y -= 2;
                        dropMaxZIndex = 2;
                        break;
                    case 3:
                        hue = 0x55;
                        if (area < 3)
                            continue;
                        x += 3;
                        y -= 3;
                        break;
                    case 4:
                        hue = 0x55;
                        if (area < 3)
                            continue;
                        x -= 2;
                        y += 3;
                        break;
                    case 5:
                        hue = 0x45;
                        if (area < 2)
                            continue;
                        x--;
                        y += 2;
                        break;
                    case 6://mandatory
                        y++;
                        break;
                    case 7://mandatory
                        x++;
                        break;
                    case 8:
                        hue = 0x45;
                        if (area < 2)
                            continue;
                        x += 2;
                        y--;
                        //dropMaxZIndex = 8;
                        break;
                    case 9:
                        hue = 0x55;
                        if (area < 3)
                            continue;
                        x += 3;
                        y -= 2;
                        break;
                    case 10:
                        hue = 0x75;
                        if (area < 4)
                            continue;
                        x += 4;
                        y -= 3;
                        break;
                    case 11:
                        hue = 0x55;
                        if (area < 3)
                            continue;
                        x--;
                        y += 3;
                        break;
                    case 12:
                        hue = 0x45;
                        if (area < 2)
                            continue;
                        y += 2;
                        break;
                    case 13://mandatory
                        x++;
                        y++;
                        break;
                    case 14:
                        hue = 0x45;
                        if (area < 2)
                            continue;
                        x += 2;
                        break;
                    case 15:
                        hue = 0x55;
                        if (area < 3)
                            continue;
                        x += 3;
                        y--;
                        break;
                    case 16:
                        hue = 0x75;
                        if (area < 4)
                            continue;
                        x += 4;
                        y -= 2;
                        break;
                    case 17:
                        hue = 0x75;
                        if (area < 4)
                            return;
                        y += 3;
                        break;
                    case 18:
                        hue = 0x75;
                        x++;
                        y += 2;
                        break;
                    case 19:
                        hue = 0x75;
                        x += 2;
                        y++;
                        break;
                    case 20:
                        hue = 0x75;
                        x += 3;
                        break;
                    case 21:
                        hue = 0x75;
                        x += 4;
                        y--;
                        break;
                }

                if (x < _minTile.X || x > _maxTile.X)
                    continue;

                if (y < _minTile.Y || y > _maxTile.Y)
                    continue;

                int currentMaxZ = maxZ;

                if (i == dropMaxZIndex)
                    currentMaxZ += 20;

                var tile = World.Map.GetTile(x, y);

                if (tile != null)
                {
                    if (AddTileToRenderList(tile.FirstNode, x, y, useObjectHandles, currentMaxZ, hue, i) == i)
                        break;
                }
            }
        }

        private void GetViewPort()
        {
            int oldDrawOffsetX = _offset.X;
            int oldDrawOffsetY = _offset.Y;
            int winGamePosX = 0;
            int winGamePosY = 0;
            int winGameWidth = ProfileManager.Current.GameWindowSize.X;
            int winGameHeight = ProfileManager.Current.GameWindowSize.Y;
            int winGameCenterX = winGamePosX + (winGameWidth >> 1);
            int winGameCenterY = winGamePosY + (winGameHeight >> 1) + (World.Player.Z << 2);
            winGameCenterX -= (int) World.Player.Offset.X;
            winGameCenterY -= (int) (World.Player.Offset.Y - World.Player.Offset.Z);
            int winDrawOffsetX = (World.Player.X - World.Player.Y) * 22 - winGameCenterX;
            int winDrawOffsetY = (World.Player.X + World.Player.Y) * 22 - winGameCenterY;

            int winGameScaledOffsetX;
            int winGameScaledOffsetY;
            int winGameScaledWidth;
            int winGameScaledHeight;

            if (ProfileManager.Current != null && ProfileManager.Current.EnableScaleZoom)
            {
                float left = winGamePosX;
                float right = winGameWidth + left;
                float top = winGamePosY;
                float bottom = winGameHeight + top;
                float newRight = right * Scale;
                float newBottom = bottom * Scale;

                winGameScaledOffsetX = (int)(left * Scale - (newRight - right));
                winGameScaledOffsetY = (int)(top * Scale - (newBottom - bottom));
                winGameScaledWidth = (int)(newRight - winGameScaledOffsetX);
                winGameScaledHeight = (int)(newBottom - winGameScaledOffsetY);
            }
            else
            {
                winGameScaledOffsetX = 0;
                winGameScaledOffsetY = 0;
                winGameScaledWidth = 0;
                winGameScaledHeight = 0;
            }


            int width = (int) ((winGameWidth / 44 + 1) * Scale);
            int height = (int) ((winGameHeight / 44 + 1) * Scale);

            winDrawOffsetX += winGameScaledOffsetX >> 1;
            winDrawOffsetY += winGameScaledOffsetY >> 1;

            const int MAX = 70;

            if (width > MAX)
                width = MAX;

            if (height > MAX)
                height = MAX;

            int size = Math.Max(width, height);

            if (size < World.ClientViewRange)
                size = World.ClientViewRange;

            int realMinRangeX = World.Player.X - size;

            if (realMinRangeX < 0)
                realMinRangeX = 0;
            int realMaxRangeX = World.Player.X + size;

            //if (realMaxRangeX >= FileManager.Map.MapsDefaultSize[World.Map.Index][0])
            //    realMaxRangeX = FileManager.Map.MapsDefaultSize[World.Map.Index][0];
            int realMinRangeY = World.Player.Y - size;

            if (realMinRangeY < 0)
                realMinRangeY = 0;
            int realMaxRangeY = World.Player.Y + size;

            //if (realMaxRangeY >= FileManager.Map.MapsDefaultSize[World.Map.Index][1])
            //    realMaxRangeY = FileManager.Map.MapsDefaultSize[World.Map.Index][1];
            int minBlockX = (realMinRangeX >> 3) - 1;
            int minBlockY = (realMinRangeY >> 3) - 1;
            int maxBlockX = (realMaxRangeX >> 3) + 1;
            int maxBlockY = (realMaxRangeY >> 3) + 1;

            if (minBlockX < 0)
                minBlockX = 0;

            if (minBlockY < 0)
                minBlockY = 0;

            if (maxBlockX >= FileManager.Map.MapsDefaultSize[World.Map.Index, 0])
                maxBlockX = FileManager.Map.MapsDefaultSize[World.Map.Index, 0] - 1;

            if (maxBlockY >= FileManager.Map.MapsDefaultSize[World.Map.Index, 1])
                maxBlockY = FileManager.Map.MapsDefaultSize[World.Map.Index, 1] - 1;

            int drawOffset = (int) (Scale * 40.0);
            float maxX = winGamePosX + winGameWidth + drawOffset;
            float maxY = winGamePosY + winGameHeight + drawOffset;
            float newMaxX = maxX * Scale;
            float newMaxY = maxY * Scale;
            int minPixelsX = (int) ((winGamePosX - drawOffset) * Scale - MAX /*- (newMaxX + maxX)*/);
            int maxPixelsX = (int) newMaxX;
            int minPixelsY = (int) ((winGamePosY - drawOffset) * Scale - MAX /*- (newMaxY + maxY)*/);
            int maxPixlesY = (int) newMaxY;

            if (UpdateDrawPosition || oldDrawOffsetX != winDrawOffsetX || oldDrawOffsetY != winDrawOffsetY)
            {
                UpdateDrawPosition = true;

                if (_viewportRenderTarget == null || _viewportRenderTarget.Width != (int)(winGameWidth * Scale) || _viewportRenderTarget.Height != (int)(winGameHeight * Scale))
                {
                    _viewportRenderTarget?.Dispose();
                    _lightRenderTarget?.Dispose();

                    _viewportRenderTarget = new RenderTarget2D(CUOEnviroment.Client.GraphicsDevice, (int)(winGameWidth * Scale), (int)(winGameHeight * Scale), false, SurfaceFormat.Color, DepthFormat.Depth24Stencil8, 0, RenderTargetUsage.DiscardContents);
                    _lightRenderTarget = new RenderTarget2D(CUOEnviroment.Client.GraphicsDevice, (int)(winGameWidth * Scale), (int)(winGameHeight * Scale), false, SurfaceFormat.Color, DepthFormat.Depth24Stencil8, 0, RenderTargetUsage.DiscardContents);
                }
            }

            _minTile.X = realMinRangeX;
            _minTile.Y = realMinRangeY;
            _maxTile.X = realMaxRangeX;
            _maxTile.Y = realMaxRangeY;

            _minPixel.X = minPixelsX;
            _minPixel.Y = minPixelsY;
            _maxPixel.X = maxPixelsX;
            _maxPixel.Y = maxPixlesY;

            _offset.X = winDrawOffsetX;
            _offset.Y = winDrawOffsetY;


            UpdateMaxDrawZ();
        }
    }
}<|MERGE_RESOLUTION|>--- conflicted
+++ resolved
@@ -508,7 +508,6 @@
             int maxZ = entity.PriorityZ;
             int dropMaxZIndex = -1, area = 0;
 
-<<<<<<< HEAD
             if(entity.FrameInfo != Rectangle.Empty)
             {
                 area = Math.Max((entity.FrameInfo.Bottom / 44) >> 1, (entity.FrameInfo.Right / 44) >> 1);
@@ -520,16 +519,6 @@
                     else if(b == 7)
                         area--;
                 }
-=======
-            int dropMaxZIndex = -1;
-
-            if (entity is Mobile mob && mob.Steps.Count != 0)
-            {
-                ref var step = ref mob.Steps.Back();
-
-                if ((step.Direction & 7) == 2)
-                    dropMaxZIndex = 0;
->>>>>>> ed6a52dc
             }
 
             for (byte i = 0; i < 22; i++)
