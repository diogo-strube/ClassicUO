﻿#region license
//  Copyright (C) 2019 ClassicUO Development Community on Github
//
//	This project is an alternative client for the game Ultima Online.
//	The goal of this is to develop a lightweight client considering 
//	new technologies.  
//      
//  This program is free software: you can redistribute it and/or modify
//  it under the terms of the GNU General Public License as published by
//  the Free Software Foundation, either version 3 of the License, or
//  (at your option) any later version.
//
//  This program is distributed in the hope that it will be useful,
//  but WITHOUT ANY WARRANTY; without even the implied warranty of
//  MERCHANTABILITY or FITNESS FOR A PARTICULAR PURPOSE.  See the
//  GNU General Public License for more details.
//
//  You should have received a copy of the GNU General Public License
//  along with this program.  If not, see <https://www.gnu.org/licenses/>.
#endregion
using System;
using System.Collections.Generic;
using System.Linq;

using ClassicUO.Game.Data;
using ClassicUO.Game.GameObjects;
using ClassicUO.Game.Managers;
using ClassicUO.Game.UI.Controls;
using ClassicUO.Game.UI.Gumps;
using ClassicUO.Input;
using ClassicUO.IO;
using ClassicUO.Utility;
using ClassicUO.Utility.Logging;

using Microsoft.Xna.Framework;
using SDL2;

using Multi = ClassicUO.Game.GameObjects.Multi;

namespace ClassicUO.Game.Scenes
{
    internal partial class GameScene
    {
        private double _dequeueAt;
        private bool _inqueue;
        private Action _queuedAction;
        private ServerEntity _queuedObject;
        private bool _rightMousePressed, _continueRunning, _useObjectHandles;

        private readonly Dictionary<SDL.SDL_Keycode, Direction> _keycodeDirection = new Dictionary<SDL.SDL_Keycode, Direction>()
        {
           { SDL.SDL_Keycode.SDLK_LEFT, Direction.Left },
           { SDL.SDL_Keycode.SDLK_RIGHT, Direction.Right },
           { SDL.SDL_Keycode.SDLK_UP, Direction.Up },
           { SDL.SDL_Keycode.SDLK_DOWN, Direction.Down },
        };

        private readonly Dictionary<SDL.SDL_Keycode, Direction> _keycodeDirectionNum = new Dictionary<SDL.SDL_Keycode, Direction>()
        {
           { SDL.SDL_Keycode.SDLK_KP_4, Direction.Left },
           { SDL.SDL_Keycode.SDLK_KP_6, Direction.Right },
           { SDL.SDL_Keycode.SDLK_KP_8, Direction.Up },
           { SDL.SDL_Keycode.SDLK_KP_2, Direction.Down },
           { SDL.SDL_Keycode.SDLK_KP_9, Direction.North },
           { SDL.SDL_Keycode.SDLK_KP_3, Direction.East },
           { SDL.SDL_Keycode.SDLK_KP_7, Direction.West },
           { SDL.SDL_Keycode.SDLK_KP_1, Direction.South },
        };

        private bool _isShiftDown;
        private bool _isCtrlDown;

        public bool IsMouseOverUI => Engine.UI.IsMouseOverAControl && !(Engine.UI.MouseOverControl is WorldViewport);
	    
        private void MoveCharacterByInputs()
        {
            if (World.InGame && !Pathfinder.AutoWalking)
            {
                Point center = new Point(Engine.Profile.Current.GameWindowPosition.X + (Engine.Profile.Current.GameWindowSize.X >> 1), Engine.Profile.Current.GameWindowPosition.Y + (Engine.Profile.Current.GameWindowSize.Y>> 1));
                Direction direction = DirectionHelper.DirectionFromPoints(center, Mouse.Position);

                float distanceFromCenter = Utility.MathHelper.GetDistance(center, Mouse.Position);

                bool run = distanceFromCenter >= 150.0f;

                World.Player.Walk(direction, run);
            }
        }

        private void OnMouseDown(object sender, MouseEventArgs e)
        {
            if (e.Button == MouseButton.Left)
            {
                if (_rightMousePressed)
                {
                    _continueRunning = true;
                }
                
                _dragginObject = _mousePicker.MouseOverObject as GameObject;
                _dragOffset = _mousePicker.MouseOverObjectPoint;
                
            }
            else if (e.Button == MouseButton.Right)
            {
                if (!_rightMousePressed)
                {
                    _rightMousePressed = true;
                    _continueRunning = false;
                }
            }
        }

        private void OnMouseUp(object sender, MouseEventArgs e)
        {
            if (e.Button == MouseButton.Left)
            {
                if (_dragginObject != null)
                    _dragginObject = null;

                if (Engine.UI.IsDragging /*&& Mouse.LDroppedOffset != Point.Zero*/)
                    return;

                if (TargetManager.IsTargeting)
                {
                    switch (TargetManager.TargetingState)
                    {
                        case CursorTarget.Position:
                        case CursorTarget.Object:
                        case CursorTarget.MultiPlacement:
                            var obj = SelectedObject;
                            if (obj != null)
                            {
                                TargetManager.TargetGameObject(obj);
                                Mouse.LastLeftButtonClickTime = 0;
                            }

                            break;

                        case CursorTarget.SetTargetClientSide:
                            if (SelectedObject is  GameObject obj2)
                            {
                                TargetManager.TargetGameObject(obj2);
                                Mouse.LastLeftButtonClickTime = 0;
                                Engine.UI.Add(new InfoGump(obj2));

                            }
                            break;

                        default:
                            Log.Message(LogTypes.Warning, "Not implemented.");
                            break;
                    }
                }
                else if (IsHoldingItem)
                {
                    SelectedObject = null;

                    if (_mousePicker.MouseOverObject is GameObject obj && obj.Distance < Constants.DRAG_ITEMS_DISTANCE)
                    {
                        switch (obj)
                        {
                            case Mobile mobile:
                                // DropHeldItemToContainer(mobile.Equipment[(int) Layer.Backpack]);
                                MergeHeldItem(mobile);
                                break;

                            case Item item:
                                if (item.IsCorpse)
                                    MergeHeldItem(item);
                                else
                                {
                                    SelectedObject = item;

                                    if (item.Graphic == HeldItem.Graphic && HeldItem.IsStackable)
                                        MergeHeldItem(item);
                                    else
                                        DropHeldItemToWorld(obj.Position.X, obj.Position.Y, (sbyte)(obj.Position.Z + item.ItemData.Height));
                                }
                                break;

                            case Multi multi:
                                DropHeldItemToWorld(obj.Position.X, obj.Position.Y, (sbyte)(obj.Position.Z + multi.ItemData.Height));
                                break;

                            case Static st:
                                DropHeldItemToWorld(obj.Position.X, obj.Position.Y, (sbyte)(obj.Position.Z + st.ItemData.Height));
                                break;

                            case Land _:
                                DropHeldItemToWorld(obj.Position);
                                break;

                            default:
                                Log.Message(LogTypes.Warning, "Unhandled mouse inputs for GameObject type " + obj.GetType());
                                return;
                        }
                    }
                    else
                        Engine.SceneManager.CurrentScene.Audio.PlaySound(0x0051);
                }
                else
                {                 
                    GameObject obj = _mousePicker.MouseOverObject as GameObject;

                    switch (obj)
                    {
                        case Static st:
                            string name = st.Name;
                            if (string.IsNullOrEmpty(name))
                                name = FileManager.Cliloc.GetString(1020000 + st.Graphic);
                            obj.AddOverhead(MessageType.Label, name, 3, 0, false);
                            break;

                        case Multi multi:
                            name = multi.Name;
                            if (string.IsNullOrEmpty(name))
                                name = FileManager.Cliloc.GetString(1020000 + multi.Graphic);
                            obj.AddOverhead(MessageType.Label, name, 3, 0, false);
                            break;

<<<<<<< HEAD
                        case ServerEntity entity:
=======
                        case AnimatedItemEffect effect when effect.Source is Entity:
                        case Entity _:
>>>>>>> ca160441
                            if (!_inqueue)
                            {
                                _inqueue = true;
                                _queuedObject = obj is AnimatedItemEffect ef ? (Entity)ef.Source : (Entity)obj;
                                _dequeueAt = Mouse.MOUSE_DELAY_DOUBLE_CLICK;
                                _queuedAction = () =>
                                {
                                    if (!World.ClientFlags.TooltipsEnabled)
                                        GameActions.SingleClick(_queuedObject);
                                    GameActions.OpenPopupMenu(_queuedObject);
                                };
                            }
                            break;
                    }
                    
                }
            }
            else if (e.Button == MouseButton.Right)
            {
                if (_rightMousePressed)
                    _rightMousePressed = false;
            }
        }

        private void OnMouseDoubleClick(object sender, MouseDoubleClickEventArgs e)
        {
            if (e.Button == MouseButton.Left)
            {
                IGameEntity obj = _mousePicker.MouseOverObject;

                switch (obj)
                {
                    case Item item:
                        e.Result = true;
                        GameActions.DoubleClick(item);
                        break;

                    case Mobile mob:
                        e.Result = true;
                        if (World.Player.InWarMode && World.Player != mob)
                            GameActions.Attack(mob);
                        else
                            GameActions.DoubleClick(mob);
                        break;

                    case GameEffect effect when effect.Source is Item item:
                        e.Result = true;
                        GameActions.DoubleClick(item);
                        break;
<<<<<<< HEAD

                    case TextOverhead overhead when overhead.Parent is ServerEntity entity:
=======
                    case MessageInfo msg when msg.Parent.Parent is Entity entity:
>>>>>>> ca160441
                        e.Result = true;
                        GameActions.DoubleClick(entity);
                        break;
                }

                ClearDequeued();
            }
            else if (e.Button == MouseButton.Right)
            {
                if (Engine.Profile.Current.EnablePathfind && !Pathfinder.AutoWalking)
                {
                    if (_mousePicker.MouseOverObject is Land || (GameObjectHelper.TryGetStaticData(_mousePicker.MouseOverObject as GameObject, out var itemdata) && itemdata.IsSurface))
                    {
                        if (_mousePicker.MouseOverObject is GameObject obj && Pathfinder.WalkTo(obj.X, obj.Y, obj.Z, 0))
                        {
                            World.Player.AddOverhead(MessageType.Label, "Pathfinding!", 3, 0, false);
                            e.Result = true;
                        }
                    }
                }
            }
        }

        private void OnMouseMove(object sender, MouseEventArgs e)
        {
            if (Mouse.LButtonPressed && !IsHoldingItem)
            {
                Point offset = Mouse.LDroppedOffset;

                if (Math.Abs(offset.X) > Constants.MIN_PICKUP_DRAG_DISTANCE_PIXELS || Math.Abs(offset.Y) > Constants.MIN_PICKUP_DRAG_DISTANCE_PIXELS)
                {
                    GameObject obj = _dragginObject;

                    switch (obj)
                    {
                        case Mobile mobile:
                            GameActions.RequestMobileStatus(mobile);

                            Engine.UI.GetByLocalSerial<HealthBarGump>(mobile)?.Dispose();

                            if (mobile == World.Player)
                                StatusGumpBase.GetStatusGump()?.Dispose();

                            Rectangle rect = FileManager.Gumps.GetTexture(0x0804).Bounds;
                            HealthBarGump currentHealthBarGump;
                            Engine.UI.Add(currentHealthBarGump = new HealthBarGump(mobile) { X = Mouse.Position.X - (rect.Width >> 1), Y = Mouse.Position.Y - (rect.Height >> 1) });
                            Engine.UI.AttemptDragControl(currentHealthBarGump, Mouse.Position, true);

                            break;

                        case Item item when !item.IsCorpse:
                            PickupItemBegin(item, _dragOffset.X, _dragOffset.Y);
                            break;
                    }

                    _dragginObject = null;
                }
            }
        }

        private void OnMouseDragBegin(object sender, MouseEventArgs e)
        {
            if (e.Button == MouseButton.Left)
            {
                if (!IsHoldingItem)
                {
                    GameObject obj = _dragginObject;

                    switch (obj)
                    {
                        case Mobile mobile:
                            GameActions.RequestMobileStatus(mobile);

                            Engine.UI.GetByLocalSerial<HealthBarGump>(mobile)?.Dispose();

                            if (mobile == World.Player)
                                StatusGumpBase.GetStatusGump()?.Dispose();

                            Rectangle rect = FileManager.Gumps.GetTexture(0x0804).Bounds;
                            HealthBarGump currentHealthBarGump;
                            Engine.UI.Add(currentHealthBarGump = new HealthBarGump(mobile) { X = Mouse.Position.X - (rect.Width >> 1), Y = Mouse.Position.Y - (rect.Height >> 1) });
                            Engine.UI.AttemptDragControl(currentHealthBarGump, Mouse.Position, true);
                            break;

                        case Item item:
							PickupItemBegin(item, _dragOffset.X, _dragOffset.Y);
                            break;
                    }

                    _dragginObject = null;
                }
            }
        }

        private void OnKeyDown(object sender, SDL.SDL_KeyboardEvent e)
        {
            _isShiftDown = Input.Keyboard.IsModPressed(e.keysym.mod, SDL.SDL_Keymod.KMOD_SHIFT);
            _isCtrlDown = Input.Keyboard.IsModPressed(e.keysym.mod, SDL.SDL_Keymod.KMOD_CTRL);

            if (TargetManager.IsTargeting && e.keysym.sym == SDL.SDL_Keycode.SDLK_ESCAPE && Input.Keyboard.IsModPressed(e.keysym.mod, SDL.SDL_Keymod.KMOD_NONE))
                TargetManager.CancelTarget();

            if (Engine.Profile.Current.ActivateChatAfterEnter)
            {
                // Activate chat after `Enter` pressing, 
                // If chat active - ignores hotkeys from cuo
                if (Engine.Profile.Current.ActivateChatIgnoreHotkeys && Engine.Profile.Current.ActivateChatStatus)
                    return;
            }

            if (e.keysym.sym == SDL.SDL_Keycode.SDLK_TAB)
                if (!World.Player.InWarMode && Engine.Profile.Current.HoldDownKeyTab)
                    GameActions.SetWarMode(true);

            if (_keycodeDirection.TryGetValue(e.keysym.sym, out Direction dWalk))
            {
                if (!Engine.Profile.Current.ActivateChatStatus)
                    World.Player.Walk(dWalk, false);
                else
                {
                    WorldViewportGump vp = Engine.UI.GetByLocalSerial<WorldViewportGump>();
                    SystemChatControl chat = vp?.FindControls<SystemChatControl>().SingleOrDefault();
                    if (chat != null && chat.textBox.Text.Length == 0)
                        World.Player.Walk(dWalk, false);
                }
            }

            if ((e.keysym.mod & SDL2.SDL.SDL_Keymod.KMOD_NUM) != SDL2.SDL.SDL_Keymod.KMOD_NUM)
                if (_keycodeDirectionNum.TryGetValue(e.keysym.sym, out Direction dWalkN))
                    World.Player.Walk(dWalkN, false);

            bool isshift = (e.keysym.mod & SDL.SDL_Keymod.KMOD_SHIFT) != SDL.SDL_Keymod.KMOD_NONE;
            bool isalt = (e.keysym.mod & SDL.SDL_Keymod.KMOD_ALT) != SDL.SDL_Keymod.KMOD_NONE;
            bool isctrl = (e.keysym.mod & SDL.SDL_Keymod.KMOD_CTRL) != SDL.SDL_Keymod.KMOD_NONE;

            _useObjectHandles = isshift && isctrl;

            Macro macro = _macroManager.FindMacro(e.keysym.sym, isalt, isctrl, isshift);

            if (macro != null)
            {
                _macroManager.SetMacroToExecute(macro.FirstNode);
                _macroManager.WaitForTargetTimer = 0;
                _macroManager.Update();
            }
        }

        private void OnKeyUp(object sender, SDL.SDL_KeyboardEvent e)
        {
            bool isshift = (e.keysym.mod & SDL.SDL_Keymod.KMOD_SHIFT) != SDL.SDL_Keymod.KMOD_NONE;
            bool isalt = (e.keysym.mod & SDL.SDL_Keymod.KMOD_ALT) != SDL.SDL_Keymod.KMOD_NONE;
            bool isctrl = (e.keysym.mod & SDL.SDL_Keymod.KMOD_CTRL) != SDL.SDL_Keymod.KMOD_NONE;

            if (Engine.Profile.Current.EnableScaleZoom && Engine.Profile.Current.RestoreScaleAfterUnpressCtrl && _isCtrlDown && !isctrl)
                Engine.SceneManager.GetScene<GameScene>().Scale = Engine.Profile.Current.RestoreScaleValue;

            _isShiftDown = isshift;
            _isCtrlDown = isctrl;

            _useObjectHandles = isctrl && isshift;

			if (e.keysym.sym == SDL.SDL_Keycode.SDLK_TAB)
			{
                if (Engine.Profile.Current.HoldDownKeyTab)
                {
                    if (World.Player.InWarMode)
                        GameActions.SetWarMode(false);
                }
                else
                    GameActions.ToggleWarMode();
			}
		}

    }
}<|MERGE_RESOLUTION|>--- conflicted
+++ resolved
@@ -218,12 +218,8 @@
                             obj.AddOverhead(MessageType.Label, name, 3, 0, false);
                             break;
 
-<<<<<<< HEAD
-                        case ServerEntity entity:
-=======
                         case AnimatedItemEffect effect when effect.Source is Entity:
                         case Entity _:
->>>>>>> ca160441
                             if (!_inqueue)
                             {
                                 _inqueue = true;
@@ -273,12 +269,7 @@
                         e.Result = true;
                         GameActions.DoubleClick(item);
                         break;
-<<<<<<< HEAD
-
-                    case TextOverhead overhead when overhead.Parent is ServerEntity entity:
-=======
                     case MessageInfo msg when msg.Parent.Parent is Entity entity:
->>>>>>> ca160441
                         e.Result = true;
                         GameActions.DoubleClick(entity);
                         break;
