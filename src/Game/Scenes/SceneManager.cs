﻿#region license
//  Copyright (C) 2018 ClassicUO Development Community on Github
//
//	This project is an alternative client for the game Ultima Online.
//	The goal of this is to develop a lightweight client considering 
//	new technologies.  
//      
//  This program is free software: you can redistribute it and/or modify
//  it under the terms of the GNU General Public License as published by
//  the Free Software Foundation, either version 3 of the License, or
//  (at your option) any later version.
//
//  This program is distributed in the hope that it will be useful,
//  but WITHOUT ANY WARRANTY; without even the implied warranty of
//  MERCHANTABILITY or FITNESS FOR A PARTICULAR PURPOSE.  See the
//  GNU General Public License for more details.
//
//  You should have received a copy of the GNU General Public License
//  along with this program.  If not, see <https://www.gnu.org/licenses/>.
#endregion
using System;

<<<<<<< HEAD
using ClassicUO.Game.System;
using ClassicUO.Utility.Logging;

=======
>>>>>>> c192b05d
namespace ClassicUO.Game.Scenes
{
    public enum ScenesType
    {
        Login,
        Game
    }

    internal sealed class SceneManager
    {
        public Scene CurrentScene { get; private set; }

        public void ChangeScene(ScenesType type)
        {         
            CurrentScene?.Dispose();
            CurrentScene = null;
            GC.Collect();
            GC.WaitForPendingFinalizers();

            switch (type)
            {
                case ScenesType.Login:
                    Engine.WindowWidth = 640;
                    Engine.WindowHeight = 480;
                    CurrentScene = new LoginScene();

                    break;
                case ScenesType.Game:
                    Engine.WindowWidth = 800;
                    Engine.WindowHeight = 800;
                    CurrentScene = new GameScene();

                    break;
            }

            CurrentScene.Load();
        }

        public void ChangeScene(Scene scene)
        {
            CurrentScene?.Dispose();
            CurrentScene = null;
            GC.Collect();
            GC.WaitForPendingFinalizers();

            //Log.Message(LogTypes.Trace, string.Format("[~] scene : {0}", scene));

            switch (scene)
            {
                case LoginScene login:
                    Engine.WindowWidth = 640;
                    Engine.WindowHeight = 480;
                    CurrentScene = login;
                    break;
                case GameScene game:
                    Engine.FullScreenMode(2);
                    CurrentScene = game;
                    break;
            }
        }

        public T GetScene<T>() where T : Scene
        {
            return CurrentScene?.GetType() == typeof(T) ? (T) CurrentScene : null;
        }
    }
}<|MERGE_RESOLUTION|>--- conflicted
+++ resolved
@@ -20,12 +20,9 @@
 #endregion
 using System;
 
-<<<<<<< HEAD
 using ClassicUO.Game.System;
 using ClassicUO.Utility.Logging;
 
-=======
->>>>>>> c192b05d
 namespace ClassicUO.Game.Scenes
 {
     public enum ScenesType
