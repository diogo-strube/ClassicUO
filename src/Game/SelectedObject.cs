﻿#region license

//  Copyright (C) 2019 ClassicUO Development Community on Github
//
//	This project is an alternative client for the game Ultima Online.
//	The goal of this is to develop a lightweight client considering 
//	new technologies.  
//      
//  This program is free software: you can redistribute it and/or modify
//  it under the terms of the GNU General Public License as published by
//  the Free Software Foundation, either version 3 of the License, or
//  (at your option) any later version.
//
//  This program is distributed in the hope that it will be useful,
//  but WITHOUT ANY WARRANTY; without even the implied warranty of
//  MERCHANTABILITY or FITNESS FOR A PARTICULAR PURPOSE.  See the
//  GNU General Public License for more details.
//
//  You should have received a copy of the GNU General Public License
//  along with this program.  If not, see <https://www.gnu.org/licenses/>.

#endregion

using System.Collections.Generic;
using System.Runtime.CompilerServices;

using ClassicUO.Game.Data;
using ClassicUO.Game.GameObjects;
using ClassicUO.IO;
using ClassicUO.IO.Resources;
using ClassicUO.Renderer;

using Microsoft.Xna.Framework;

using MathHelper = ClassicUO.Utility.MathHelper;

namespace ClassicUO.Game
{
    internal static class SelectedObject
    {
        public static Point TranslatedMousePositionByViewport;
        public static BaseGameObject Object { get; set; }
        public static BaseGameObject LastObject { get; set; }

        public static GameObject HealthbarObject { get; set; }
        public static GameObject CorpseObject { get; set; }

        public static bool IsPointInMobile(Mobile mobile, int xx, int yy)
        {
            bool mirror = false;
            byte dir = (byte) mobile.GetDirectionForAnimation();
            FileManager.Animations.GetAnimDirection(ref dir, ref mirror);


            sbyte animIndex = mobile.AnimIndex;

            for (int i = -2; i < Constants.USED_LAYER_COUNT; i++)
            {
                Layer layer = i == -2 ? Layer.Invalid : i == -1 ? Layer.Mount : LayerOrder.UsedLayers[dir, i];

                ushort graphic;

                if (layer == Layer.Invalid)
                    graphic = mobile.GetGraphicForAnimation();
                else if (mobile.HasEquipment)
                {
                    Item item = mobile.Equipment[(int) layer];

                    if (item == null)
                        continue;

                    if (layer == Layer.Mount)
                        graphic = item.GetGraphicForAnimation();
                    else if (item.ItemData.AnimID != 0)
                    {
                        if (Mobile.IsCovered(mobile, layer))
                            continue;

                        graphic = item.ItemData.AnimID;

                        if (FileManager.Animations.EquipConversions.TryGetValue(mobile.Graphic, out Dictionary<ushort, EquipConvData> map))
                        {
                            if (map.TryGetValue(item.ItemData.AnimID, out EquipConvData data))
                                graphic = data.Graphic;
                        }
                    }
                    else
                        continue;
                }
                else
                    continue;


                byte animGroup = Mobile.GetGroupForAnimation(mobile, graphic, layer == Layer.Invalid);

                ushort hue = 0;
                ref var direction = ref FileManager.Animations.GetBodyAnimationGroup(ref graphic, ref animGroup, ref hue, true).Direction[dir];

                FileManager.Animations.AnimID = graphic;
                FileManager.Animations.AnimGroup = animGroup;
                FileManager.Animations.Direction = dir;

                if ((direction.FrameCount == 0 || direction.Frames == null) && !FileManager.Animations.LoadDirectionGroup(ref direction))
                    continue;

                int fc = direction.FrameCount;

                if (fc != 0 && animIndex >= fc)
                    animIndex = 0;

                if (animIndex < direction.FrameCount)
                {
                    AnimationFrameTexture frame = direction.Frames[animIndex];

                    if (frame == null || frame.IsDisposed)
                        continue;

                    int drawX;

                    int drawCenterY = frame.CenterY;
                    int yOff = ((int) mobile.Offset.Z >> 2) - 22 - (int) (mobile.Offset.Y - mobile.Offset.Z - 3);
                    int drawY = drawCenterY + yOff;

                    if (mirror)
                        drawX = -22 + (int) mobile.Offset.X;
                    else
                        drawX = -22 - (int) mobile.Offset.X;

                    int x = drawX + frame.CenterX;
                    int y = -drawY - (frame.Height + frame.CenterY) + drawCenterY;

                    if (mirror)
                        x = xx + x + 44 - TranslatedMousePositionByViewport.X;
                    else
                        x = TranslatedMousePositionByViewport.X - xx + x;

                    y = TranslatedMousePositionByViewport.Y - yy - y;

                    if (frame.Contains(x, y))
                        return true;
                }
            }


            return false;
        }

        public static bool IsPointInCorpse(Item corpse, int xx, int yy)
        {
            if (corpse == null || World.CorpseManager.Exists(corpse.Serial, 0))
                return false;

            byte dir = (byte) ((byte) corpse.Layer & 0x7F & 7);
            bool mirror = false;
            FileManager.Animations.GetAnimDirection(ref dir, ref mirror);
            FileManager.Animations.Direction = dir;
            byte animIndex = (byte) corpse.AnimIndex;

            for (int i = -1; i < Constants.USED_LAYER_COUNT; i++)
            {
                Layer layer = i == -1 ? Layer.Mount : LayerOrder.UsedLayers[dir, i];

                ushort graphic;
                ushort color = 0;

                if (layer == Layer.Invalid)
                {
                    graphic = corpse.GetGraphicForAnimation();
                    FileManager.Animations.AnimGroup = FileManager.Animations.GetDieGroupIndex(graphic, corpse.UsedLayer);
                }
                else if (corpse.HasEquipment && MathHelper.InRange(corpse.Amount, 0x0190, 0x0193) ||
                         MathHelper.InRange(corpse.Amount, 0x00B7, 0x00BA) ||
                         MathHelper.InRange(corpse.Amount, 0x025D, 0x0260) ||
                         MathHelper.InRange(corpse.Amount, 0x029A, 0x029B) ||
                         MathHelper.InRange(corpse.Amount, 0x02B6, 0x02B7) ||
                         corpse.Amount == 0x03DB || corpse.Amount == 0x03DF || corpse.Amount == 0x03E2 || corpse.Amount == 0x02E8 || corpse.Amount == 0x02E9)
                {
                    Item itemEquip = corpse.Equipment[(int) layer];

                    if (itemEquip == null)
                        continue;

                    graphic = itemEquip.ItemData.AnimID;

                    if (FileManager.Animations.EquipConversions.TryGetValue(corpse.Amount, out Dictionary<ushort, EquipConvData> map))
                    {
                        if (map.TryGetValue(graphic, out EquipConvData data))
                            graphic = data.Graphic;
                    }
                }
                else
                    continue;


                byte animGroup = FileManager.Animations.AnimGroup;

                var gr = layer == Layer.Invalid
                             ? FileManager.Animations.GetCorpseAnimationGroup(ref graphic, ref animGroup, ref color)
                             : FileManager.Animations.GetBodyAnimationGroup(ref graphic, ref animGroup, ref color);

                ref var direction = ref gr.Direction[FileManager.Animations.Direction];


                if ((direction.FrameCount == 0 || direction.Frames == null) && !FileManager.Animations.LoadDirectionGroup(ref direction))
                    continue;


                int fc = direction.FrameCount;

                if (fc > 0 && animIndex >= fc)
                    animIndex = (byte) (fc - 1);

                if (animIndex < direction.FrameCount)
                {
                    AnimationFrameTexture frame = direction.Frames[animIndex]; // FileManager.Animations.GetTexture(direction.FramesHashes[animIndex]);

                    if (frame == null || frame.IsDisposed)
                        continue;

                    int drawCenterY = frame.CenterY;
                    const int drawX = -22;
                    int drawY = drawCenterY - 22;
                    drawY -= 3;
                    int x = drawX + frame.CenterX;
                    int y = -drawY - (frame.Height + frame.CenterY) + drawCenterY;

                    if (mirror)
                        x = xx + x + 44 - TranslatedMousePositionByViewport.X;
                    else
                        x = TranslatedMousePositionByViewport.X - xx + x;

                    y = TranslatedMousePositionByViewport.Y - yy + y;

                    if (frame.Contains(x, y))
                        return true;
                }
            }

            return false;
        }


        [MethodImpl(256)]
        public static bool IsPointInStatic(UOTexture texture, int x, int y)
        {
            return texture != null && texture.Contains(TranslatedMousePositionByViewport.X - x, TranslatedMousePositionByViewport.Y - y);
        }

        [MethodImpl(256)]
        public static bool IsPointInLand(UOTexture texture, int x, int y)
        {
            return texture != null && texture.Contains(TranslatedMousePositionByViewport.X - x, TranslatedMousePositionByViewport.Y - y);
        }

<<<<<<< HEAD
        [MethodImpl(256)]
=======
>>>>>>> 846c14af
        public static bool IsPointInStretchedLand(ref Rectangle rect, int x, int y)
        {
            //y -= 22;
            x += 22;

            int testX = TranslatedMousePositionByViewport.X - x;
            int testY = TranslatedMousePositionByViewport.Y;

            int y0 = -rect.Left;
            int y1 = 22 - rect.Top;
            int y2 = 44 - rect.Right;
            int y3 = 22 - rect.Bottom;


            return testY >= testX * (y1 - y0) / -22 + y + y0 &&
                   testY >= testX * (y3 - y0) / 22 + y + y0 && testY <= testX * (y3 - y2) / 22 + y + y2 &&
                   testY <= testX * (y1 - y2) / -22 + y + y2;
        }
    }
}<|MERGE_RESOLUTION|>--- conflicted
+++ resolved
@@ -252,10 +252,6 @@
             return texture != null && texture.Contains(TranslatedMousePositionByViewport.X - x, TranslatedMousePositionByViewport.Y - y);
         }
 
-<<<<<<< HEAD
-        [MethodImpl(256)]
-=======
->>>>>>> 846c14af
         public static bool IsPointInStretchedLand(ref Rectangle rect, int x, int y)
         {
             //y -= 22;
