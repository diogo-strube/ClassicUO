﻿#region license
// Copyright (C) 2020 ClassicUO Development Community on Github
// 
// This project is an alternative client for the game Ultima Online.
// The goal of this is to develop a lightweight client considering
// new technologies.
// 
//  This program is free software: you can redistribute it and/or modify
//  it under the terms of the GNU General Public License as published by
//  the Free Software Foundation, either version 3 of the License, or
//  (at your option) any later version.
// 
//  This program is distributed in the hope that it will be useful,
//  but WITHOUT ANY WARRANTY; without even the implied warranty of
//  MERCHANTABILITY or FITNESS FOR A PARTICULAR PURPOSE.  See the
//  GNU General Public License for more details.
// 
//  You should have received a copy of the GNU General Public License
//  along with this program.  If not, see <https://www.gnu.org/licenses/>.
#endregion

using System.Collections.Generic;
using System.Linq;
using ClassicUO.Data;
using System.Text;
using ClassicUO.Game.GameObjects;
using ClassicUO.Game.Managers;
using ClassicUO.Game.UI.Controls;
using ClassicUO.Input;
using ClassicUO.IO.Resources;
using ClassicUO.Network;
using ClassicUO.Renderer;

namespace ClassicUO.Game.UI.Gumps
{
    internal class BulletinBoardGump : Gump
    {
        private readonly ScrollArea _area;

        public BulletinBoardGump(uint serial, int x, int y, string name) : base(serial, 0)
        {
            X = x;
            Y = y;
            CanMove = true;
            CanCloseWithRightClick = true;

            Add(new GumpPic(0, 0, 0x087A, 0));

            Label label = new Label(name, false, 0x0386, 170, 2, align: TEXT_ALIGN_TYPE.TS_CENTER)
            {
                X = 159,
                Y = 36
            };

            Add(label);

            HitBox hitbox = new HitBox(15, 170, 80, 80)
            {
                Alpha = 1
            };
            hitbox.MouseUp += (sender, e) =>
            {
                UIManager.GetGump<BulletinBoardItem>(LocalSerial)?.Dispose();

                UIManager.Add(new BulletinBoardItem(LocalSerial, 0, World.Player.Name, string.Empty, "Date/Time",
                    string.Empty, 0)
                { X = 400, Y = 335 });
            };
            Add(hitbox);

            _area = new ScrollArea(127, 159, 241, 195, false);
            Add(_area);

            // TODO: buuttons
        }


        public override void Dispose()
        {
            for (var g = UIManager.Gumps.Last; g != null; g = g.Previous)
            {
                if (g.Value is BulletinBoardItem)
                {
                    g.Value.Dispose();
                }
            }

            base.Dispose();
        }

        public void RemoveBulletinObject(uint serial)
        {
            foreach (Control child in _area.Children)
            {
                if (child.LocalSerial == serial)
                {
                    child.Dispose();
                    return;
                }
            }
        }


        public void AddBulletinObject(uint serial, string msg)
        {
            foreach (var c in _area.Children)
            {
                if (c.LocalSerial == serial)
                {
                    c.Dispose();
                    break;
                }
            }

            BulletinBoardObject obj = new BulletinBoardObject(serial, msg);
            _area.Add(obj);
        }
    }
   
    internal class BulletinBoardItem : Gump
    {
        private readonly ExpandableScroll _articleContainer;
        private readonly Button _buttonPost;
        private readonly Button _buttonRemove;
        private readonly Button _buttonReply;
        private readonly string _datatime;
        private readonly uint _msgSerial;
        private readonly StbTextBox _subjectTextbox;
        private readonly StbTextBox _textBox;
        private readonly ScrollArea _scrollArea;

        public BulletinBoardItem(uint serial, uint msgSerial, string poster, string subject, string datatime, string data, byte variant) : base(serial, 0)
        {
            _msgSerial = msgSerial;
            AcceptKeyboardInput = true;
            CanMove = true;
            CanCloseWithRightClick = true;
            _datatime = datatime;
            _articleContainer = new ExpandableScroll(0, 0, 408, 0x0820)
            {
                TitleGumpID = 0x0820,
                AcceptMouseInput = true
            };

            Add(_articleContainer);
            _scrollArea = new ScrollArea(0, 120, 272, 224, false);

            AddHorizontalBar(_scrollArea, 92, 35, 220);

            bool useUnicode = Client.Version >= ClientVersion.CV_305D;
            byte unicodeFontIndex = 1;
            int unicodeFontHeightOffset = 0;

            ushort textColor = 0x0386;

            if (useUnicode)
            {
                unicodeFontHeightOffset = -6;
                textColor = 0;
            }

            Label text = new Label("Author:", useUnicode, textColor, font: useUnicode ? unicodeFontIndex : (byte)6)
            {
                X = 30,
                Y = 40
            };
            Add(text);

            text = new Label(poster, useUnicode, textColor, font: useUnicode ? unicodeFontIndex : (byte)9)
            {
                X = 30 + text.Width,
                Y = 46 + unicodeFontHeightOffset
            };
            Add(text);


            text = new Label("Date:", useUnicode, textColor, font: useUnicode ? unicodeFontIndex : (byte)6)
            {
                X = 30,
                Y = 58
            };
            Add(text);

            text = new Label(datatime, useUnicode, textColor, font: useUnicode ? unicodeFontIndex : (byte)9)
            {
                X = 32 + text.Width,
                Y = 64 + unicodeFontHeightOffset
            };
            Add(text);

            text = new Label("Title:", useUnicode, textColor, font: useUnicode ? unicodeFontIndex : (byte)6)
            {
                X = 30,
                Y = 77
            };
            Add(text);

            ushort subjectColor = textColor;

            if (variant == 0)
                subjectColor = 0x0008;

            Add(_subjectTextbox = new StbTextBox(useUnicode ? unicodeFontIndex : (byte)9, maxWidth: 150,
                                                 isunicode: useUnicode, hue: subjectColor)
            {
                X = 30 + text.Width,
                Y = 83 + unicodeFontHeightOffset,
                Width = 150,
<<<<<<< HEAD
                IsEditable = variant == 0,
                Text = subject
=======
                IsEditable = variant == 0
>>>>>>> e680fdb2
            });

            Add(new GumpPicTiled(30, 106, 235, 4, 0x0835)); 

            _scrollArea.Add(_textBox = new StbTextBox(useUnicode ? unicodeFontIndex : (byte)9, -1, 0, hue: textColor, isunicode: useUnicode)
                {
                    X = 40,
                    Y = 0,
                    Width = 220,
                    //ScissorsEnabled = true,
                    Text = data,
                    IsEditable = variant == 0
                });
            Add(_scrollArea);
            switch (variant)
            {
                case 0:
                    Add(new GumpPic(97, 12, 0x0883, 0));

                    Add(_buttonPost = new Button((int)ButtonType.Post, 0x0886, 0x0886)
                    {
                        X = 37,
                        Y = Height - 50,
                        ButtonAction = ButtonAction.Activate,
                        ContainsByBounds = true
                    });

                    break;

                case 1:

                    Add(_buttonReply = new Button((int)ButtonType.Reply, 0x0884, 0x0884)
                    {
                        X = 37,
                        Y = Height - 50,
                        ButtonAction = ButtonAction.Activate,
                        ContainsByBounds = true
                    });

                    break;

                case 2:

                    Add(_buttonRemove = new Button((int)ButtonType.Remove, 0x0885, 0x0885)//DISABLED
                    {
                        X = 235,
                        Y = Height - 50,
                        ButtonAction = ButtonAction.Activate,
                        ContainsByBounds = true
                    });

                    break;
            }

        }
        public override void Update(double totalMS, double frameMS)
        {
           
            if (_buttonPost != null)
                _buttonPost.Y = Height - 50;

            if (_buttonReply != null)
                _buttonReply.Y = Height - 50;

            if (_buttonRemove != null)
                _buttonRemove.Y = Height - 50;

            //if (!_textBox.IsDisposed && _textBox.IsChanged)
            //{
            //    _textBox.Height = System.Math.Max(FontsLoader.Instance.GetHeightUnicode(1, _textBox.TxEntry.Text, 220, TEXT_ALIGN_TYPE.TS_LEFT, 0x0) + 20, 40);

            //    foreach (Control c in _scrollArea.Children)
            //    {
            //        if (c is ScrollAreaItem)
            //            c.OnPageChanged();
            //    }
            //}

            base.Update(totalMS, frameMS);
        }

        class PrivateContainer : Control
        {

        }
        private void AddHorizontalBar(ScrollArea area, ushort start, int x, int width)
        {
            PrivateContainer container = new PrivateContainer();
            area.Add(container);
        }

        public override void OnButtonClick(int buttonID)
        {
            // necessary to avoid closing
            if (_subjectTextbox == null)
                return;

            switch ((ButtonType)buttonID)
            {
                case ButtonType.Post:
                    NetClient.Socket.Send(new PBulletinBoardPostMessage(LocalSerial, _msgSerial, _subjectTextbox.Text,_textBox.Text));
                    Dispose();

                    break;

                case ButtonType.Reply:
                    UIManager.Add(new BulletinBoardItem(LocalSerial, _msgSerial, World.Player.Name,
                        "RE: " + _subjectTextbox.Text, _datatime, string.Empty, 0)
                    { X = 400, Y = 335 });
                    Dispose();

                    break;

                case ButtonType.Remove:
                    NetClient.Socket.Send(new PBulletinBoardRemoveMessage(LocalSerial, _msgSerial));
                    Dispose();

                    break;
            }
        }
        public override void OnPageChanged()
        {
            Height = _articleContainer.SpecialHeight;
            _scrollArea.Height = _articleContainer.SpecialHeight - (184);

            foreach (Control c in _scrollArea.Children)
            {
                if (c is ScrollAreaItem)
                    c.OnPageChanged();
            }
        }

        //public override void OnKeyboardReturn(int textID, string text)
        //{
        //    //if ((MultiLineBox.PasteRetnCmdID & textID) != 0 && !string.IsNullOrEmpty(text))
        //    //    _textBox.TxEntry.InsertString(text.Replace("\r", string.Empty));
        //}




        private enum ButtonType
        {
            Post,
            Remove,
            Reply
        }
    }

    internal class BulletinBoardObject : ScrollAreaItem
    {
        public BulletinBoardObject(uint serial, string text)
        {
            LocalSerial = serial; //board
            CanMove = true;
            Width = 230;
            Height = 18;

            Add(new GumpPic(0, 0, 0x1523, 0));

            if (Client.Version >= ClientVersion.CV_305D)
            {
                Add(new Label(text, true, 0, maxwidth: Width - 23, font: 1, style: FontStyle.Fixed)
                {
                    X = 23, Y = 1
                });
            }
            else
            {
                Add(new Label(text, false, 0x0386, maxwidth: Width - 23, font: 9, style: FontStyle.Fixed)
                {
                    X = 23,
                    Y = 1
                });
            }

            WantUpdateSize = false;
        }


        protected override bool OnMouseDoubleClick(int x, int y, MouseButtonType button)
        {
            if (button != MouseButtonType.Left)
                return false;

            var root = RootParent;

            if (root != null)
                NetClient.Socket.Send(new PBulletinBoardRequestMessage(root.LocalSerial, LocalSerial));

            return true;
        }
    }
}<|MERGE_RESOLUTION|>--- conflicted
+++ resolved
@@ -125,8 +125,8 @@
         private readonly Button _buttonReply;
         private readonly string _datatime;
         private readonly uint _msgSerial;
-        private readonly StbTextBox _subjectTextbox;
-        private readonly StbTextBox _textBox;
+        private readonly TextBox _subjectTextbox;
+        private readonly MultiLineBox _textBox;
         private readonly ScrollArea _scrollArea;
 
         public BulletinBoardItem(uint serial, uint msgSerial, string poster, string subject, string datatime, string data, byte variant) : base(serial, 0)
@@ -200,28 +200,27 @@
             if (variant == 0)
                 subjectColor = 0x0008;
 
-            Add(_subjectTextbox = new StbTextBox(useUnicode ? unicodeFontIndex : (byte)9, maxWidth: 150,
-                                                 isunicode: useUnicode, hue: subjectColor)
+            Add(_subjectTextbox = new TextBox(useUnicode ? unicodeFontIndex : (byte)9, maxWidth: 150, width: 150,
+                isunicode: useUnicode, hue: subjectColor)
             {
                 X = 30 + text.Width,
                 Y = 83 + unicodeFontHeightOffset,
                 Width = 150,
-<<<<<<< HEAD
-                IsEditable = variant == 0,
-                Text = subject
-=======
                 IsEditable = variant == 0
->>>>>>> e680fdb2
             });
+            _subjectTextbox.SetText(subject);
 
             Add(new GumpPicTiled(30, 106, 235, 4, 0x0835)); 
 
-            _scrollArea.Add(_textBox = new StbTextBox(useUnicode ? unicodeFontIndex : (byte)9, -1, 0, hue: textColor, isunicode: useUnicode)
+            _scrollArea.Add(_textBox =
+                new MultiLineBox(
+                    new MultiLineEntry(useUnicode ? unicodeFontIndex : (byte)9, -1, 0, 220, hue: textColor,
+                        unicode: useUnicode), true)
                 {
                     X = 40,
                     Y = 0,
                     Width = 220,
-                    //ScissorsEnabled = true,
+                    ScissorsEnabled = true,
                     Text = data,
                     IsEditable = variant == 0
                 });
@@ -279,16 +278,16 @@
             if (_buttonRemove != null)
                 _buttonRemove.Y = Height - 50;
 
-            //if (!_textBox.IsDisposed && _textBox.IsChanged)
-            //{
-            //    _textBox.Height = System.Math.Max(FontsLoader.Instance.GetHeightUnicode(1, _textBox.TxEntry.Text, 220, TEXT_ALIGN_TYPE.TS_LEFT, 0x0) + 20, 40);
-
-            //    foreach (Control c in _scrollArea.Children)
-            //    {
-            //        if (c is ScrollAreaItem)
-            //            c.OnPageChanged();
-            //    }
-            //}
+            if (!_textBox.IsDisposed && _textBox.IsChanged)
+            {
+                _textBox.Height = System.Math.Max(FontsLoader.Instance.GetHeightUnicode(1, _textBox.TxEntry.Text, 220, TEXT_ALIGN_TYPE.TS_LEFT, 0x0) + 20, 40);
+
+                foreach (Control c in _scrollArea.Children)
+                {
+                    if (c is ScrollAreaItem)
+                        c.OnPageChanged();
+                }
+            }
 
             base.Update(totalMS, frameMS);
         }
@@ -344,11 +343,11 @@
             }
         }
 
-        //public override void OnKeyboardReturn(int textID, string text)
-        //{
-        //    //if ((MultiLineBox.PasteRetnCmdID & textID) != 0 && !string.IsNullOrEmpty(text))
-        //    //    _textBox.TxEntry.InsertString(text.Replace("\r", string.Empty));
-        //}
+        public override void OnKeyboardReturn(int textID, string text)
+        {
+            if ((MultiLineBox.PasteRetnCmdID & textID) != 0 && !string.IsNullOrEmpty(text))
+                _textBox.TxEntry.InsertString(text.Replace("\r", string.Empty));
+        }
 
 
 
