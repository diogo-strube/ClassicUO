﻿#region license
// Copyright (C) 2020 ClassicUO Development Community on Github
// 
// This project is an alternative client for the game Ultima Online.
// The goal of this is to develop a lightweight client considering
// new technologies.
// 
//  This program is free software: you can redistribute it and/or modify
//  it under the terms of the GNU General Public License as published by
//  the Free Software Foundation, either version 3 of the License, or
//  (at your option) any later version.
// 
//  This program is distributed in the hope that it will be useful,
//  but WITHOUT ANY WARRANTY; without even the implied warranty of
//  MERCHANTABILITY or FITNESS FOR A PARTICULAR PURPOSE.  See the
//  GNU General Public License for more details.
// 
//  You should have received a copy of the GNU General Public License
//  along with this program.  If not, see <https://www.gnu.org/licenses/>.
#endregion

using System;
using System.IO;
using System.Linq;
using System.Xml;

using ClassicUO.Configuration;
using ClassicUO.Game.Data;
using ClassicUO.Game.GameObjects;
using ClassicUO.Game.Managers;
using ClassicUO.Game.Scenes;
using ClassicUO.Game.UI.Controls;
using ClassicUO.Input;
using ClassicUO.IO.Resources;
using ClassicUO.Renderer;

using Microsoft.Xna.Framework;

namespace ClassicUO.Game.UI.Gumps
{
    internal class ContainerGump : TextContainerGump
    {
        private long _corpseEyeTicks;
        private bool _hideIfEmpty;
        private ContainerData _data;
        private int _eyeCorspeOffset;
        private GumpPic _eyeGumpPic;
        private bool _isCorspeContainer;
        private bool _isMinimized;
        private GumpPicContainer _gumpPicContainer;
        private HitBox _hitBox;

        public ContainerGump() : base(0, 0)
        {
        }

        public ContainerGump(uint serial, ushort gumpid, bool playsound) : base(serial, 0)
        {
            Item item = World.Items.Get(serial);

            if (item == null)
            {
                Dispose();
                return;
            }

            Graphic = gumpid;

            BuildGump();

            if (_data.OpenSound != 0 && playsound)
                Client.Game.Scene.Audio.PlaySound(_data.OpenSound);
        }

        public ushort Graphic { get; }

        public override GUMP_TYPE GumpType => GUMP_TYPE.GT_CONTAINER;

        public TextContainer TextContainer { get; } = new TextContainer();

        public bool IsMinimized
        {
            get => _isMinimized;
            set
            {
                //if (_isMinimized != value)
                {
                    _isMinimized = value;
                    _gumpPicContainer.Graphic = value ? _data.IconizedGraphic : Graphic;
                    float scale = UIManager.ContainerScale;

                    Width = _gumpPicContainer.Width = (int) (_gumpPicContainer.Width * scale);
                    Height = _gumpPicContainer.Height = (int) (_gumpPicContainer.Height * scale);

                    foreach (var c in Children)
                    {
                        c.IsVisible = !value;
                    }

                    _gumpPicContainer.IsVisible = true;

                    SetInScreen();
                }
            }
        }

        private void BuildGump()
        {
            CanMove = true;
            CanCloseWithRightClick = true;
            WantUpdateSize = false;
            _isCorspeContainer = Graphic == 0x0009;

          
            Item item = World.Items.Get(LocalSerial);

            if (item == null)
            {
                Dispose();
                return;
            }
            
            float scale = UIManager.ContainerScale;

            _data = ContainerManager.Get(Graphic);
            ushort g = _data.Graphic;


            _gumpPicContainer?.Dispose();
            _hitBox?.Dispose();

            _hitBox = new HitBox((int) (_data.MinimizerArea.X * scale), (int) (_data.MinimizerArea.Y * scale), (int) (_data.MinimizerArea.Width * scale), (int) (_data.MinimizerArea.Height * scale));
            _hitBox.MouseUp += HitBoxOnMouseUp;
            Add(_hitBox);

            Add(_gumpPicContainer = new GumpPicContainer(0, 0, g, 0));
            _gumpPicContainer.MouseDoubleClick += GumpPicContainerOnMouseDoubleClick;
            if (_isCorspeContainer)
            {
                if (World.Player.ManualOpenedCorpses.Contains(LocalSerial))
                    World.Player.ManualOpenedCorpses.Remove(LocalSerial);
                else if(World.Player.AutoOpenedCorpses.Contains(LocalSerial) &&
                ProfileManager.Current != null && ProfileManager.Current.SkipEmptyCorpse)
                {
                    IsVisible = false;
                    _hideIfEmpty = true;
                }

                _eyeGumpPic?.Dispose();
                Add(_eyeGumpPic = new GumpPic((int) (45 * scale), (int) (30 * scale), 0x0045, 0));

                _eyeGumpPic.Width = (int)(_eyeGumpPic.Width * scale);
                _eyeGumpPic.Height = (int)(_eyeGumpPic.Height * scale);
            }


            Width = _gumpPicContainer.Width = (int)(_gumpPicContainer.Width * scale);
            Height = _gumpPicContainer.Height = (int) (_gumpPicContainer.Height * scale);
        }

        private void HitBoxOnMouseUp(object sender, MouseEventArgs e)
        {
            if (e.Button == MouseButtonType.Left && !IsMinimized)
            {
                IsMinimized = true;
            }
        }

        private void GumpPicContainerOnMouseDoubleClick(object sender, MouseDoubleClickEventArgs e)
        {
            if (e.Button == MouseButtonType.Left && IsMinimized)
            {
                IsMinimized = false;
                e.Result = true;
            }
        }

        protected override void OnMouseUp(int x, int y, MouseButtonType button)
        {
            if (button != MouseButtonType.Left)
                return;

            uint serial = SelectedObject.Object is Entity it ? it.Serial : 0;
            uint dropcontainer = LocalSerial;

            if (TargetManager.IsTargeting && !ItemHold.Enabled && SerialHelper.IsValid(serial))
            {
                TargetManager.Target(serial);
                Mouse.CancelDoubleClick = true;
            }
            else
            {
                Entity thisCont = World.Items.Get(dropcontainer);
                if (thisCont == null)
                    return;

                thisCont = World.Get(((Item) thisCont).RootContainer);

                bool candrop = thisCont.Distance <= Constants.DRAG_ITEMS_DISTANCE;

                if (candrop && SerialHelper.IsValid(serial))
                {
                    candrop = false;

                    if (ItemHold.Enabled)
                    {
                        candrop = true;

                        Item target = World.Items.Get(serial);

                        if (target != null)
                        {
                            if (target.ItemData.IsContainer)
                            {
                                dropcontainer = target.Serial;
                            }
                            else if (target.ItemData.IsStackable && target.Graphic == ItemHold.Graphic)
                            {
                                dropcontainer = target.Serial;
                            }
                            else
                            {
                                switch (target.Graphic)
                                {
                                    case 0x0EFA:
                                    case 0x2253:
                                    case 0x2252:
                                    case 0x238C:
                                    case 0x23A0:
                                    case 0x2D50:
                                    {
                                        dropcontainer = target.Serial;
                                        break;
                                    }
                                    default:
                                        break;
                                }
                            }
                        }
                    }
                }

                if (!candrop && ItemHold.Enabled)
                {
                    Client.Game.Scene.Audio.PlaySound(0x0051);
                }

                if (candrop && ItemHold.Enabled)
                {
                    ((GameScene) Client.Game.Scene).DropHeldItemToContainer(World.Items.Get(dropcontainer), x, y);
                    Mouse.CancelDoubleClick = true;
                }
                else if (!ItemHold.Enabled && SerialHelper.IsValid(serial))
                {
                    if (!DelayedObjectClickManager.IsEnabled)
                    {
                        DelayedObjectClickManager.Set(serial,
                                                      Mouse.Position.X - ScreenCoordinateX,
                                                      Mouse.Position.Y - ScreenCoordinateY,
                                                      Time.Ticks + Mouse.MOUSE_DELAY_DOUBLE_CLICK);
                    }
                }
            }
        }

        public override void Update(double totalMS, double frameMS)
        {
            base.Update(totalMS, frameMS);

            if (IsDisposed)
                return;

            Item item = World.Items.Get(LocalSerial);

            if (item == null || item.IsDestroyed)
            {
                Dispose();
                return;
            }

            if (_isCorspeContainer && _corpseEyeTicks < totalMS)
            {
                _eyeCorspeOffset = _eyeCorspeOffset == 0 ? 1 : 0;
                _corpseEyeTicks = (long) totalMS + 750;
                _eyeGumpPic.Graphic = (ushort) (0x0045 + _eyeCorspeOffset);
                float scale = UIManager.ContainerScale;
                _eyeGumpPic.Width = (int)(_eyeGumpPic.Texture.Width * scale);
                _eyeGumpPic.Height = (int)(_eyeGumpPic.Texture.Height * scale);
            }
        }


        protected override void UpdateContents()
        {
            Console.WriteLine("REFRESHED: {0}", LocalSerial);
            Clear();
            BuildGump();
            IsMinimized = IsMinimized;
            ItemsOnAdded();
        }

        public override void Save(BinaryWriter writer)
        {
            base.Save(writer);
            writer.Write(LocalSerial);
            writer.Write(Graphic);
            writer.Write(IsMinimized);
        }

        public override void Restore(BinaryReader reader)
        {
            base.Restore(reader);

            if (Configuration.Profile.GumpsVersion == 2)
            {
                reader.ReadUInt32();
                _isMinimized = reader.ReadBoolean();
            }

            LocalSerial = reader.ReadUInt32();
            Client.Game.GetScene<GameScene>()?.DoubleClickDelayed(LocalSerial);
            reader.ReadUInt16();

            if (Profile.GumpsVersion >= 3)
            {
                _isMinimized = reader.ReadBoolean();
            }

            Dispose();
        }

        public override void Save(XmlTextWriter writer)
        {
            base.Save(writer);
            writer.WriteAttributeString("graphic", Graphic.ToString());
            writer.WriteAttributeString("isminimized", IsMinimized.ToString());
        }

        public override void Restore(XmlElement xml)
        {
            base.Restore(xml);
            // skip loading

            Client.Game.GetScene<GameScene>()?.DoubleClickDelayed(LocalSerial);
            Dispose();
        }

        

        private void ItemsOnAdded()
        {
            Entity container = World.Get(LocalSerial);

            if (container == null)
                return;

            for (var i = container.Items; i != null; i = i.Next)
            {
                var item = (Item) i;

                if (!item.IsLootable)
                    continue;

                var itemControl = new ItemGump(item.Serial, item.Graphic, item.Hue, item.X, item.Y);
                itemControl.IsVisible = !IsMinimized;

                float scale = UIManager.ContainerScale;

                if (ProfileManager.Current != null && ProfileManager.Current.ScaleItemsInsideContainers)
                {

                    itemControl.Width = (int) (itemControl.Width * scale);
                    itemControl.Height = (int) (itemControl.Height * scale);
                }

                itemControl.X = (int) (item.X * scale);
                itemControl.Y = (int) (item.Y * scale);

                if ((_hideIfEmpty && !IsVisible))
                    IsVisible = true;

                Add(itemControl);
            }
        }
    

        public void CheckItemControlPosition(Item item)
        {
            var bounds = _data.Bounds;

            ushort boundX = (ushort) (bounds.X);
            ushort boundY = (ushort) (bounds.Y);
            ushort boundWidth = (ushort) (bounds.Width);
            ushort boundHeight = (ushort) (bounds.Height);

            if (item.X < boundX)
                item.X = boundX;

            if (item.Y < boundY)
                item.Y = boundY;

            if (item.X > boundWidth)
                item.X = boundWidth;
<<<<<<< HEAD

            if (item.Y > boundHeight)
                item.Y = boundHeight;


            //float scale = UIManager.ContainerScale;

            //int x = (int) (itemGump.X * scale);
            //int y = (int) (itemGump.Y * scale);

            //ArtTexture texture = ArtLoader.Instance.GetTexture(item.DisplayedGraphic);

            //int boundX = (int)(_data.Bounds.X * scale);
            //int boundY = (int)(_data.Bounds.Y * scale);

            //if (texture != null && !texture.IsDisposed)
            //{
            //    int boundW = (int)(_data.Bounds.Width * scale);
            //    int boundH = (int)(_data.Bounds.Height * scale);

            //    int textureW, textureH;

            //    if (ProfileManager.Current != null && ProfileManager.Current.ScaleItemsInsideContainers)
            //    {
            //        textureW = (int)(texture.Width * scale);
            //        textureH = (int)(texture.Height * scale);
            //    }
            //    else
            //    {
            //        textureW = texture.Width;
            //        textureH = texture.Height;
            //    }

            //    if (x < boundX)
            //        x = boundX;

            //    if (y < boundY)
            //        y = boundY;


            //    if (x + textureW > boundW)
            //        x = boundW - textureW;

            //    if (y + textureH > boundH)
            //        y = boundH - textureH;
            //}
            //else
            //{
            //    x = boundX;
            //    y = boundY;
            //}

            //if (x < 0)
            //    x = 0;

            //if (y < 0)
            //    y = 0;

=======
>>>>>>> cb24b09a

            if (item.Y > boundHeight)
                item.Y = boundHeight;
        }

      

        public override void Dispose()
        {
            TextContainer.Clear();

            Item item = World.Items.Get(LocalSerial);

            if (item != null)
            {
                if (World.Player != null && (ProfileManager.Current?.OverrideContainerLocationSetting == 3))
                    UIManager.SavePosition(item, Location);

                for (var i = item.Items; i != null; i = i.Next)
                {
                    Item child = (Item) i;

                    if (child.Container == item)
                        UIManager.GetGump<ContainerGump>(child)?.Dispose();
                }
            }

            base.Dispose();
        }

        protected override void CloseWithRightClick()
        {
            base.CloseWithRightClick();

            if (_data.ClosedSound != 0)
                Client.Game.Scene.Audio.PlaySound(_data.ClosedSound);
        }

        protected override void OnDragEnd(int x, int y)
        {
            if (ProfileManager.Current.OverrideContainerLocation && ProfileManager.Current.OverrideContainerLocationSetting >= 2)
            {
                Point gumpCenter = new Point(X + (Width >> 1), Y + (Height >> 1));
                ProfileManager.Current.OverrideContainerLocationPosition = gumpCenter;
            }

            base.OnDragEnd(x, y);
        }

        private class GumpPicContainer : GumpPic
        {
            public GumpPicContainer(int x, int y, ushort graphic, ushort hue) : base(x, y, graphic, hue)
            {
            }

            //protected override void OnMouseUp(int x, int y, MouseButtonType button)
            //{
            //    base.OnMouseUp(x, y, button);

            //    //if (button != MouseButtonType.Left)
            //    //    return;

            //    //GameScene gs = Client.Game.GetScene<GameScene>();

            //    //if (!ItemHold.Enabled || !gs.IsMouseOverUI)
            //    //    return;

            //    //if (Item.Layer == Layer.Backpack || !Item.OnGround || Item.Distance < Constants.DRAG_ITEMS_DISTANCE)
            //    //{
            //    //    SelectedObject.Object = Item;
            //    //    gs.DropHeldItemToContainer(Item, x, y);
            //    //}
            //    //else
            //    //    gs.Audio.PlaySound(0x0051);
            //}

            public override bool Contains(int x, int y)
            {
                float scale = UIManager.ContainerScale;

                x = (int) (x / scale);
                y = (int) (y / scale);

                return base.Contains(x, y);
            }
        }
    }
}<|MERGE_RESOLUTION|>--- conflicted
+++ resolved
@@ -401,67 +401,6 @@
 
             if (item.X > boundWidth)
                 item.X = boundWidth;
-<<<<<<< HEAD
-
-            if (item.Y > boundHeight)
-                item.Y = boundHeight;
-
-
-            //float scale = UIManager.ContainerScale;
-
-            //int x = (int) (itemGump.X * scale);
-            //int y = (int) (itemGump.Y * scale);
-
-            //ArtTexture texture = ArtLoader.Instance.GetTexture(item.DisplayedGraphic);
-
-            //int boundX = (int)(_data.Bounds.X * scale);
-            //int boundY = (int)(_data.Bounds.Y * scale);
-
-            //if (texture != null && !texture.IsDisposed)
-            //{
-            //    int boundW = (int)(_data.Bounds.Width * scale);
-            //    int boundH = (int)(_data.Bounds.Height * scale);
-
-            //    int textureW, textureH;
-
-            //    if (ProfileManager.Current != null && ProfileManager.Current.ScaleItemsInsideContainers)
-            //    {
-            //        textureW = (int)(texture.Width * scale);
-            //        textureH = (int)(texture.Height * scale);
-            //    }
-            //    else
-            //    {
-            //        textureW = texture.Width;
-            //        textureH = texture.Height;
-            //    }
-
-            //    if (x < boundX)
-            //        x = boundX;
-
-            //    if (y < boundY)
-            //        y = boundY;
-
-
-            //    if (x + textureW > boundW)
-            //        x = boundW - textureW;
-
-            //    if (y + textureH > boundH)
-            //        y = boundH - textureH;
-            //}
-            //else
-            //{
-            //    x = boundX;
-            //    y = boundY;
-            //}
-
-            //if (x < 0)
-            //    x = 0;
-
-            //if (y < 0)
-            //    y = 0;
-
-=======
->>>>>>> cb24b09a
 
             if (item.Y > boundHeight)
                 item.Y = boundHeight;
