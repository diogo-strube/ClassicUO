﻿#region license
// Copyright (C) 2020 ClassicUO Development Community on Github
// 
// This project is an alternative client for the game Ultima Online.
// The goal of this is to develop a lightweight client considering
// new technologies.
// 
//  This program is free software: you can redistribute it and/or modify
//  it under the terms of the GNU General Public License as published by
//  the Free Software Foundation, either version 3 of the License, or
//  (at your option) any later version.
// 
//  This program is distributed in the hope that it will be useful,
//  but WITHOUT ANY WARRANTY; without even the implied warranty of
//  MERCHANTABILITY or FITNESS FOR A PARTICULAR PURPOSE.  See the
//  GNU General Public License for more details.
// 
//  You should have received a copy of the GNU General Public License
//  along with this program.  If not, see <https://www.gnu.org/licenses/>.
#endregion

using System.Text;

using ClassicUO.Configuration;
using ClassicUO.Game.GameObjects;
using ClassicUO.Game.Scenes;
using ClassicUO.Game.UI.Controls;
using ClassicUO.Input;
using ClassicUO.Renderer;

namespace ClassicUO.Game.UI.Gumps
{
    internal class DebugGump : Gump
    {
        private const string DEBUG_STRING_0 = "- FPS: {0} (Min={1}, Max={2}), Scale: {3}, Total Objs: {4}\n";
        private const string DEBUG_STRING_1 = "- Mobiles: {0}   Items: {1}   Statics: {2}   Multi: {3}   Lands: {4}   Effects: {5}\n";
        private const string DEBUG_STRING_2 = "- CharPos: {0}\n- Mouse: {1}\n- InGamePos: {2}\n";
        private const string DEBUG_STRING_3 = "- Selected: {0}";

        private const string DEBUG_STRING_SMALL = "FPS: {0}";
        private readonly Label _label;
        private readonly StringBuilder _sb = new StringBuilder();
        private readonly AlphaBlendControl _trans;

        private bool _fullDisplayMode;

        public DebugGump() : base(0, 0)
        {
            CanMove = true;
            CanCloseWithEsc = false;
            CanCloseWithRightClick = true;
            AcceptMouseInput = true;
            AcceptKeyboardInput = false;

            _fullDisplayMode = !ProfileManager.Current.DebugGumpIsMinimized;

            Width = 500;
            Height = 275;

            Add(_trans = new AlphaBlendControl(.3f)
            {
                Width = Width, Height = Height
            });

            Add(_label = new Label("", true, 0x35, font: 1, style: FontStyle.BlackBorder)
            {
                X = 10, Y = 10
            });

            ControlInfo.Layer = UILayer.Over;

            WantUpdateSize = false;
        }

        public bool FullDisplayMode
        {
            get => _fullDisplayMode;
            set
            {
                _fullDisplayMode = value;
                ProfileManager.Current.DebugGumpIsMinimized = !_fullDisplayMode;
            }
        }

        protected override bool OnMouseDoubleClick(int x, int y, MouseButtonType button)
        {
            if (button == MouseButtonType.Left)
            {
                FullDisplayMode = !FullDisplayMode;

                return true;
            }

            return false;
        }

        public override void Update(double totalMS, double frameMS)
        {
            _trans.Width = Width = _label.Width + 20;
            _trans.Height = Height = _label.Height + 20;

            base.Update(totalMS, frameMS);
        }

        public override bool Draw(UltimaBatcher2D batcher, int x, int y)
        {
            _sb.Clear();
            GameScene scene = Client.Game.GetScene<GameScene>();

            if (FullDisplayMode && scene != null)
            {
                _sb.AppendFormat(DEBUG_STRING_0, CUOEnviroment.CurrentRefreshRate, 0, 0, !World.InGame ? 1f : scene.Scale, scene.RenderedObjectsCount);
                //_sb.AppendFormat(DEBUG_STRING_1, Engine.DebugInfo.MobilesRendered, Engine.DebugInfo.ItemsRendered, Engine.DebugInfo.StaticsRendered, Engine.DebugInfo.MultiRendered, Engine.DebugInfo.LandsRendered, Engine.DebugInfo.EffectsRendered);
                _sb.AppendFormat(DEBUG_STRING_2, World.InGame ? $"{World.Player.X}, {World.Player.Y}, {World.Player.Z}" : "0xFFFF, 0xFFFF, 0", Mouse.Position, SelectedObject.Object is GameObject gobj ? $"{gobj.X}, {gobj.Y}, {gobj.Z}" : "0xFFFF, 0xFFFF, 0");
                _sb.AppendFormat(DEBUG_STRING_3, ReadObject(SelectedObject.Object));
            }
            else
                _sb.AppendFormat(DEBUG_STRING_SMALL, CUOEnviroment.CurrentRefreshRate);

            _label.Text = _sb.ToString();

            return base.Draw(batcher, x, y);
        }

        private string ReadObject(BaseGameObject obj)
        {
            if (obj != null && FullDisplayMode)
            {
                switch (obj)
                {
                    case Mobile mob:

                        return $"Mobile (0x{mob.Serial:X8})  graphic: 0x{mob.Graphic:X4}  flags: {mob.Flags}  noto: {mob.NotorietyFlag}";

                    case Item item:

<<<<<<< HEAD
                        return $"Item ({item.Serial})  graphic: {item.Graphic}  flags: {item.Flags}  itemdata: {item.ItemData.Flags}  amount: {item.Amount}";
=======
                        return $"Item (0x{item.Serial:X8})  graphic: 0x{item.Graphic:X4}  flags: {item.Flags}  amount: {item.Amount} itemdata: {item.ItemData.Flags}";
>>>>>>> 4212d470

                    case Static st:

                        return $"Static (0x{st.Graphic:X4})  height: {st.ItemData.Height}  flags: {st.ItemData.Flags}  Alpha: {st.AlphaHue}";

                    case Multi multi:

                        return $"Multi (0x{multi.Graphic:X4})  height: {multi.ItemData.Height}  flags: {multi.ItemData.Flags}";

                    case GameEffect effect:
                        return "GameEffect";

                    case TextOverhead overhead:

                        return $"TextOverhead type: {overhead.Type}  hue: 0x{overhead.Hue:X4}";

                    case Land land:

                        return $"Land (0x{land.Graphic:X4})  flags: {land.TileData.Flags}";
                }
            }

            return string.Empty;
        }

        protected override void OnDragEnd(int x, int y)
        {
            base.OnDragEnd(x, y);
            ProfileManager.Current.DebugGumpPosition = Location;
        }
    }
}<|MERGE_RESOLUTION|>--- conflicted
+++ resolved
@@ -134,11 +134,7 @@
 
                     case Item item:
 
-<<<<<<< HEAD
-                        return $"Item ({item.Serial})  graphic: {item.Graphic}  flags: {item.Flags}  itemdata: {item.ItemData.Flags}  amount: {item.Amount}";
-=======
                         return $"Item (0x{item.Serial:X8})  graphic: 0x{item.Graphic:X4}  flags: {item.Flags}  amount: {item.Amount} itemdata: {item.ItemData.Flags}";
->>>>>>> 4212d470
 
                     case Static st:
 
