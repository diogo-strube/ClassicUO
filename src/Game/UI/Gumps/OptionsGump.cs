--- conflicted
+++ resolved
@@ -336,13 +336,13 @@
                 IsChecked = ProfileManager.Current.SkipEmptyCorpse
             };
             _autoOpenCorpseArea.Add(_skipEmptyCorpse);
-            _autoOpenCorpseRange = CreateInputField(_autoOpenCorpseArea, new TextBox(FONT, 2, 80, 80)
+            _autoOpenCorpseRange = CreateInputField(_autoOpenCorpseArea, new StbTextBox(FONT, 2, 80)
             {
                 X = 30,
                 Y = _skipEmptyCorpse.Y + _skipEmptyCorpse.Height,
                 Width = 50,
                 Height = 30,
-                NumericOnly = true,
+                NumbersOnly = true,
                 Text = ProfileManager.Current.AutoOpenCorpseRange.ToString()
             }, "Corpse Open Range:");
             text = new Label("Corpse Open Options:", true, HUE_FONT)
@@ -1208,69 +1208,7 @@
             const int PAGE = 12;
             ScrollArea rightArea = new ScrollArea(190, 20, WIDTH - 210, 420, true);
 
-<<<<<<< HEAD
-            _use_smooth_boat_movement = CreateCheckBox(rightArea, "Smooth boat movements", ProfileManager.Current.UseSmoothBoatMovement, 0, 0);
-            _use_smooth_boat_movement.IsVisible = Client.Version >= ClientVersion.CV_7090; 
-
-            _debugGumpIsDisabled = CreateCheckBox(rightArea, "Disable Debug Gump", ProfileManager.Current.DebugGumpIsDisabled, 0, 0);
-            _restoreLastGameSize = CreateCheckBox(rightArea, "Disable automatic maximize. Restore windows size after re-login", ProfileManager.Current.RestoreLastGameSize, 0, 0);
-
-            _autoOpenDoors = CreateCheckBox(rightArea, "Auto Open Doors", ProfileManager.Current.AutoOpenDoors, 0, 0);
-            _smoothDoors = CreateCheckBox(rightArea, "Smooth doors", ProfileManager.Current.SmoothDoors, 20, 5);
-
-            _autoOpenCorpseArea = new ScrollAreaItem();
-
-            _autoOpenCorpse = CreateCheckBox(rightArea, "Auto Open Corpses", ProfileManager.Current.AutoOpenCorpses, 0, 5);
-            _autoOpenCorpse.ValueChanged += (sender, e) => { _autoOpenCorpseArea.IsVisible = _autoOpenCorpse.IsChecked; };
-
-           _skipEmptyCorpse = new Checkbox(0x00D2, 0x00D3, "Skip empty corpses", FONT, HUE_FONT)
-            {
-                X = 20,
-                Y = _cellSize.Y + _cellSize.Height - 15,
-                IsChecked = ProfileManager.Current.SkipEmptyCorpse
-            };
-            _autoOpenCorpseArea.Add(_skipEmptyCorpse);
-
-            _autoOpenCorpseRange = CreateInputField(_autoOpenCorpseArea, new StbTextBox(FONT, 2, 80)
-            {
-                X = 25,
-                Y = _skipEmptyCorpse.Y + _skipEmptyCorpse.Height,
-                Width = 50,
-                Height = 30,
-                NumbersOnly = true,
-                Text = ProfileManager.Current.AutoOpenCorpseRange.ToString()
-            }, "Corpse Open Range:");
-
-            /* text = new Label("- Aura under feet:", true, HUE_FONT, 0, FONT)
-            {
-                Y = 10
-            };
-            item.Add(text);
-
-            _auraType = new Combobox(text.Width + 20, text.Y, 100, new[] {"None", "Warmode", "Ctrl+Shift", "Always"})
-            {
-                SelectedIndex = ProfileManager.Current.AuraUnderFeetType
-            };*/
-            var text = new Label("Corpse Open Options:", true, HUE_FONT)
-            {
-                Y = _autoOpenCorpseRange.Y + 20,
-                X = 20
-            };
-            _autoOpenCorpseArea.Add(text);
-
-            _autoOpenCorpseOptions = new Combobox(text.Width + 20, text.Y, 150, new[]
-            {
-                "None", "Not Targeting", "Not Hiding", "Both"
-            })
-            {
-                SelectedIndex = ProfileManager.Current.CorpseOpenOptions
-            };
-            _autoOpenCorpseArea.Add(_autoOpenCorpseOptions);
-
-            rightArea.Add(_autoOpenCorpseArea);
-=======
             
->>>>>>> 7e93265b
 
             // [BLOCK] disable hotkeys
             {
