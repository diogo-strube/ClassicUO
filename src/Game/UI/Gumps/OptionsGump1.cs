--- conflicted
+++ resolved
@@ -375,7 +375,6 @@
             };
             item.Add(_shardType);
 
-<<<<<<< HEAD
             _gameWindowLock = CreateCheckBox(rightArea, "Lock game window moving and resizing", Engine.Profile.Current.GameWindowLock, 0, 0);
 
             _gameWindowFullsize = CreateCheckBox(rightArea, "Always use fullsize game window", Engine.Profile.Current.GameWindowFullSize, 0, 0);
@@ -417,9 +416,6 @@
             });
 
             rightArea.AddChildren(item);
-=======
-            rightArea.Add(item);
->>>>>>> 7f17ff80
 
             Add(rightArea, PAGE);
         }
