--- conflicted
+++ resolved
@@ -391,11 +391,7 @@
             {
                 Mobile container = World.Mobiles.Get(LocalSerial);
 
-<<<<<<< HEAD
-                if (ItemHold.Enabled && !ItemHold.IsFixedPosition && SerialHelper.IsValid(LocalSerial))
-=======
                 if (ItemHold.Enabled )
->>>>>>> a7bc9983
                 {
                     if (CanLift)
                     {
