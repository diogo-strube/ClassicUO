--- conflicted
+++ resolved
@@ -26,7 +26,7 @@
 {
     internal class TextEntryDialogGump : Gump
     {
-        private readonly StbTextBox _textBox;
+        private readonly TextBox _textBox;
 
         public TextEntryDialogGump(uint serial, int x, int y, byte variant, int maxlen, string text, string description, byte buttonid, byte parentid) : base(serial, 0)
         {
@@ -54,19 +54,11 @@
 
             Add(new GumpPic(60, 130, 0x0477, 0));
 
-<<<<<<< HEAD
-            _textBox = new StbTextBox(1, isunicode: false, hue: 0x0386, max_char_count: maxlen)
-            {
-                X = 71, Y = 137,
-                Width = 220,
-                NumbersOnly = variant == 2
-=======
             _textBox = new TextBox(new TextEntry(1, unicode: false, hue: 0x0386, maxcharlength: maxlen, width: 250), true)
             {
                 X = 71, Y = 137,
                 Width = 250,
                 NumericOnly = variant == 2
->>>>>>> e680fdb2
             };
             Add(_textBox);
 
