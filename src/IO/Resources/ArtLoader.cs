--- conflicted
+++ resolved
@@ -171,10 +171,10 @@
             ushort[] pixels = new ushort[width * height];
             ushort* ptr = (ushort*) _file.PositionAddress;
             ushort* lineoffsets = ptr;
-            byte* datastart = (byte*) ptr + (height << 1);
+            byte* datastart = (byte*) ptr + height * 2;
             int x = 0;
             int y = 0;
-            ptr = (ushort*) (datastart + (lineoffsets[0] << 1));
+            ptr = (ushort*) (datastart + lineoffsets[0] * 2);
             int minX = width, minY = height, maxX = 0, maxY = 0;
 
             while (y < height)
@@ -209,7 +209,7 @@
                 {
                     x = 0;
                     y++;
-                    ptr = (ushort*) (datastart + (lineoffsets[y] << 1));
+                    ptr = (ushort*) (datastart + lineoffsets[y] * 2);
                 }
             }
 
@@ -318,10 +318,10 @@
             ushort[] pixels = new ushort[width * height];
             ushort* ptr = (ushort*) _file.PositionAddress;
             ushort* lineoffsets = ptr;
-            byte* datastart = (byte*) ptr + (height << 1);
+            byte* datastart = (byte*) ptr + height * 2;
             int x = 0;
             int y = 0;
-            ptr = (ushort*) (datastart + (lineoffsets[0] << 1));
+            ptr = (ushort*) (datastart + lineoffsets[0] * 2);
             int minX = width, minY = height, maxX = 0, maxY = 0;
 
             while (y < height)
@@ -356,7 +356,7 @@
                 {
                     x = 0;
                     y++;
-                    ptr = (ushort*) (datastart + (lineoffsets[y] << 1));
+                    ptr = (ushort*) (datastart + lineoffsets[y] * 2);
                 }
             }
 
@@ -468,11 +468,7 @@
             {
                 int start = 22 - (i + 1);
                 int pos = i * 44 + start;
-<<<<<<< HEAD
-                int end = start +  ((i + 1) << 1);
-=======
                 int end = start + ((i + 1) << 1);
->>>>>>> 846c14af
 
                 for (int j = start; j < end; j++)
                 {
@@ -487,11 +483,7 @@
             for (int i = 0; i < 22; i++)
             {
                 int pos = (i + 22) * 44 + i;
-<<<<<<< HEAD
-                int end = i +  ((22 - i) << 1);
-=======
                 int end = i + ((22 - i) << 1);
->>>>>>> 846c14af
 
                 for (int j = i; j < end; j++)
                 {
