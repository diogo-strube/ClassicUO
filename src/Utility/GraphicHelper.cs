﻿#region license
// Copyright (C) 2020 ClassicUO Development Community on Github
// 
// This project is an alternative client for the game Ultima Online.
// The goal of this is to develop a lightweight client considering
// new technologies.
// 
//  This program is free software: you can redistribute it and/or modify
//  it under the terms of the GNU General Public License as published by
//  the Free Software Foundation, either version 3 of the License, or
//  (at your option) any later version.
// 
//  This program is distributed in the hope that it will be useful,
//  but WITHOUT ANY WARRANTY; without even the implied warranty of
//  MERCHANTABILITY or FITNESS FOR A PARTICULAR PURPOSE.  See the
//  GNU General Public License for more details.
// 
//  You should have received a copy of the GNU General Public License
//  along with this program.  If not, see <https://www.gnu.org/licenses/>.
#endregion

using ClassicUO.Renderer;

namespace ClassicUO.Utility
{
    internal class GraphicHelper
    {
        /// <summary>
        ///     Splits a texture into an array of smaller textures of the specified size.
        /// </summary>
        /// <param name="original">The texture to be split into smaller textures</param>
        /// <param name="partXYplusWidthHeight">
        ///     We must specify here an array with size of 'parts' for the first dimension,
        ///     for each part, in the second dimension, we specify:
        ///     starting x and y, plus width and height for that specified part (4 as size in second dimension).
        /// </param>
<<<<<<< HEAD
        internal static UOTexture16[] SplitTexture16(UOTexture16 original, int[,] partXYplusWidthHeight)
=======
        internal static UOTexture32[] SplitTexture16(UOTexture original, int[,] partXYplusWidthHeight)
>>>>>>> 21920756
        {
            if (partXYplusWidthHeight.GetLength(0) == 0 || partXYplusWidthHeight.GetLength(1) < 4)
                return null;

            UOTexture32[] r = new UOTexture32[partXYplusWidthHeight.GetLength(0)];
            int pwidth = original.Width; //((original.Width + 1) >> 1) << 1;
            int pheight = original.Height; //((original.Height + 1) >> 1) << 1;
<<<<<<< HEAD
            ushort[] originalData = original.Data;

            //original.GetData(originalData, 0, pwidth * pheight);
=======
            uint[] originalData = new uint[pwidth * pheight];
            original.GetData(originalData, 0, pwidth * pheight);
>>>>>>> 21920756

            int index = 0;

            for (int p = 0; p < partXYplusWidthHeight.GetLength(0); p++)
            {
                int x = partXYplusWidthHeight[p, 0], y = partXYplusWidthHeight[p, 1], width = partXYplusWidthHeight[p, 2], height = partXYplusWidthHeight[p, 3];
                UOTexture32 part = new UOTexture32(width, height);
                uint[] partData = new uint[width * height];

                for (int py = 0; py < height; py++)
                {
                    for (int px = 0; px < width; px++)
                    {
                        int partIndex = px + py * width;

                        //If a part goes outside of the source texture, then fill the overlapping part with transparent
                        if (y + py >= pheight || x + px >= pwidth)
                            partData[partIndex] = 0;
                        else
                            partData[partIndex] = originalData[x + px + (y + py) * pwidth];
                    }
                }

                part.PushData(partData);
                r[index++] = part;
            }

            return r;
        }
    }
}<|MERGE_RESOLUTION|>--- conflicted
+++ resolved
@@ -34,11 +34,7 @@
         ///     for each part, in the second dimension, we specify:
         ///     starting x and y, plus width and height for that specified part (4 as size in second dimension).
         /// </param>
-<<<<<<< HEAD
-        internal static UOTexture16[] SplitTexture16(UOTexture16 original, int[,] partXYplusWidthHeight)
-=======
         internal static UOTexture32[] SplitTexture16(UOTexture original, int[,] partXYplusWidthHeight)
->>>>>>> 21920756
         {
             if (partXYplusWidthHeight.GetLength(0) == 0 || partXYplusWidthHeight.GetLength(1) < 4)
                 return null;
@@ -46,14 +42,7 @@
             UOTexture32[] r = new UOTexture32[partXYplusWidthHeight.GetLength(0)];
             int pwidth = original.Width; //((original.Width + 1) >> 1) << 1;
             int pheight = original.Height; //((original.Height + 1) >> 1) << 1;
-<<<<<<< HEAD
-            ushort[] originalData = original.Data;
-
-            //original.GetData(originalData, 0, pwidth * pheight);
-=======
-            uint[] originalData = new uint[pwidth * pheight];
-            original.GetData(originalData, 0, pwidth * pheight);
->>>>>>> 21920756
+            uint[] originalData = original.Data;
 
             int index = 0;
 
